
#This file lists out variable-specific defaults
#for plotting and observations.  These defaults
#are:
#
# PLOTTING:
#
# colormap             -> The colormap that will be used for filled contour plots.
# contour_levels       -> A list of the specific contour values that will be used for contour plots.
#                         Cannot be used with "contour_levels_range".
# contour_levels_range -> The contour range that will be used for plots.
#                         Values are min, max, and stride.  Cannot be used with "contour_levels".
# diff_colormap        -> The colormap that will be used for filled contour different plots
# diff_contour_levels  -> A list of the specific contour values thta will be used for difference plots.
#                         Cannot be used with "diff_contour_range".
# diff_contour_range   -> The contour range that will be used for difference plots.
#                         Values are min, max, and stride. Cannot be used with "diff_contour_levels".
# scale_factor         -> Amount to scale the variable (relative to its "raw" model values).
# add_offset           -> Amount of offset to add to the variable (relatie to its "raw" model values).
# new_unit             -> Variable units (if not using the  "raw" model units).
# mpl                  -> Dictionary that contains keyword arguments explicitly for matplotlib
#
# mask                 -> Setting that specifies whether the variable should be masked.
#                         Currently only accepts "ocean", which means the variable will be masked
#                         everywhere that isn't open ocean.
#
#
# OBSERVATIONS:
#
# obs_file     -> Path to observations file.  If only the file name is given, then the file is assumed to
#                 exist in the path specified by "obs_data_loc" in the config file.
# obs_name     -> Name of the observational dataset (mostly used for plotting and generated file naming).
#                 If this isn't present then the obs_file name is used.
# obs_var_name -> Variable in the observations file to compare against.  If this isn't present then the
#                 variable name is assumed to be the same as the model variable name.
#
#
# VECTORS:
#
# vector_pair  -> Another variable that when combined with the given variable makes up a vector pair.
#                 If this default is not present then it is assumed the given variable is not a vector
#                 component, and will thus be skipped during the vector plotting phase.
# vector_name  -> The name of the vector the variable is associated with, which will be used to
#                 title the respective vector plot(s).
#
#
# WEBSITE:
#
# category  -> The website category the variable will be placed under.
#
#
# DERIVING:
#
# derivable_from -> If not present in the available output files, the variable can be derived from
#                   other variables that are present (e.g. PRECT can be derived from PRECC and PRECL),
#                   which are specified in this list
#                   NOTE: this is not very flexible at the moment! It can only handle variables that
#                         are sums of the constituents. Futher flexibility is being explored.
#
#
# Final Note:  Please do not modify this file unless you plan to push your changes back to the ADF repo.
#              If you would like to modify this file for your personal ADF runs then it is recommended
#              to make a copy of this file, make modifications in that copy, and then point the ADF to
#              it using the "defaults_file" config variable.
#
#+++++++++++

#+++++++++++++
# Available ADF Default Plot Types
#+++++++++++++
default_ptypes: ["Tables","LatLon","LatLon_Vector","Zonal","Meridional",
<<<<<<< HEAD
                  "NHPolar","SHPolar","TimeSeries","GlobalHistogramTS", "GlobalHistogramClimo","Special"]
=======
                  "NHPolar","SHPolar","TimeSeries","ENSO","Special",]
>>>>>>> 52af4d26

#+++++++++++++
# Constants
#+++++++++++++

#Dry Air Gas Constant:
Rgas: 287.04 #[J/K/Kg]=8.314/0.028965

#+++++++++++++
# CAM-CHEM Variables
#+++++++++++++
#List of variables for CAM-CHEM runs that have different constituents than regular CAM runs
cam_chem_list: ["SOA","SO4"]

#+++++++++++++
# Category: Microphysics
#+++++++++++++

ACTNI:
  category: "Microphysics"

ACTNL:
  category: "Microphysics"

ACTREI:
  category: "Microphysics"

ACTREL:
  category: "Microphysics"

ADRAIN:
  category: "Microphysics"

ADSNOW:
  category: "Microphsyics"

AREI:
  category: "Microphysics"

AREL:
  category: "Microphysics"

CDNUMC:
  category: "Microphysics"

FREQI:
  category: "Microphysics"

FREQL:
  category: "Microphysics"

FREQR:
  category: "Microphysics"

FREQS:
  category: "Microphysics"

FCTL:
  category: "Microphysics"

FCTI:
  category: "Microphysics"

FICE:
  category: "Microphysics"

#+++++++++++
# Category: Aerosols
#+++++++++++

#List of zonal areosols
aerosol_zonal_list: ["BC","POM","SO4","SOA","NH4HSO4","DUST","SeaSalt"]

AODDUST:
  category: "Aerosols"
  colormap: "Oranges"
  contour_levels_range: [0.01, 0.6, 0.05]
  diff_colormap: "PuOr_r"
  diff_contour_range: [-0.06, 0.06, 0.01]
  scale_factor: 1
  add_offset: 0
  new_unit: ""
  pct_diff_contour_levels: [-100,-75,-50,-40,-30,-20,-10,-8,-6,-4,-2,0,2,4,6,8,10,20,30,40,50,75,100]
  pct_diff_colormap: "PuOr_r"

AODVIS:
  category: "Aerosols"
  colormap: "Oranges"
  contour_levels_range: [0.05, 0.6, 0.05]
  diff_colormap: "PuOr_r"
  diff_contour_range: [-0.1, 0.1, 0.01]
  scale_factor: 1
  add_offset: 0
  new_unit: ""
  pct_diff_contour_levels: [-100,-75,-50,-40,-30,-20,-10,-8,-6,-4,-2,0,2,4,6,8,10,20,30,40,50,75,100]
  pct_diff_colormap: "PuOr_r"

AODVISdn:
  category: "Aerosols"
  colormap: "jet"
  contour_levels_range: [0.01, 1.01, 0.05]
  diff_colormap: "PuOr_r"
  diff_contour_range: [-0.4, 0.401, 0.05]
  scale_factor: 1
  add_offset: 0
  new_unit: ""
  obs_file: "MOD08_M3_192x288_AOD_2001-2020_climo.nc"
  obs_name: "MODIS"
  obs_var_name: "AOD_550_Dark_Target_Deep_Blue_Combined_Mean_Mean"
  pct_diff_contour_levels: [-100,-75,-50,-40,-30,-20,-10,-8,-6,-4,-2,0,2,4,6,8,10,20,30,40,50,75,100]
  pct_diff_colormap: "PuOr_r"

BURDENBC:
  category: "Aerosols"
  pct_diff_contour_levels: [-100,-75,-50,-40,-30,-20,-10,-8,-6,-4,-2,0,2,4,6,8,10,20,30,40,50,75,100]
  pct_diff_colormap: "PuOr_r"

BURDENDUST:
  category: "Aerosols"
  pct_diff_contour_levels: [-100,-75,-50,-40,-30,-20,-10,-8,-6,-4,-2,0,2,4,6,8,10,20,30,40,50,75,100]
  pct_diff_colormap: "PuOr_r"

BURDENPOM:
  category: "Aerosols"
  pct_diff_contour_levels: [-100,-75,-50,-40,-30,-20,-10,-8,-6,-4,-2,0,2,4,6,8,10,20,30,40,50,75,100]
  pct_diff_colormap: "PuOr_r"

BURDENSEASALT:
  category: "Aerosols"
  pct_diff_contour_levels: [-100,-75,-50,-40,-30,-20,-10,-8,-6,-4,-2,0,2,4,6,8,10,20,30,40,50,75,100]
  pct_diff_colormap: "PuOr_r"

BURDENSO4:
  category: "Aerosols"
  pct_diff_contour_levels: [-100,-75,-50,-40,-30,-20,-10,-8,-6,-4,-2,0,2,4,6,8,10,20,30,40,50,75,100]
  pct_diff_colormap: "PuOr_r"

BURDENSOA:
  category: "Aerosols"
  pct_diff_contour_levels: [-100,-75,-50,-40,-30,-20,-10,-8,-6,-4,-2,0,2,4,6,8,10,20,30,40,50,75,100]
  pct_diff_colormap: "PuOr_r"

DMS:
  category: "Aerosols"
  colormap: "jet"
  diff_colormap: "gist_ncar"
  pct_diff_contour_levels: [-100,-75,-50,-40,-30,-20,-10,-8,-6,-4,-2,0,2,4,6,8,10,20,30,40,50,75,100]
  pct_diff_colormap: "PuOr_r"
  scale_factor: 1000000000.0
  new_unit: "ppbv"

SO2:
  category: "Aerosols"
  colormap: "jet"
  diff_colormap: "gist_ncar"
  pct_diff_contour_levels: [-100,-75,-50,-40,-30,-20,-10,-8,-6,-4,-2,0,2,4,6,8,10,20,30,40,50,75,100]
  pct_diff_colormap: "PuOr_r"
  scale_factor: 1000000000.0
  new_unit: "ppbv"

SOAG:
  category: "Aerosols"
  colormap: "jet"
  diff_colormap: "gist_ncar"
  pct_diff_contour_levels: [-100,-75,-50,-40,-30,-20,-10,-8,-6,-4,-2,0,2,4,6,8,10,20,30,40,50,75,100]
  pct_diff_colormap: "PuOr_r"
  scale_factor: 1000000000.0
  new_unit: "ppbv"

BC:
  colormap: "RdBu_r"
  diff_colormap: "BrBG"
  scale_factor: 1000000000
  add_offset: 0
  new_unit: '$\mu$g/m3'
  mpl:
    colorbar:
      label : '$\mu$g/m3'
  category: "Aerosols"
  derivable_from: ["bc_a1", "bc_a4"]
  pct_diff_contour_levels: [-100,-75,-50,-40,-30,-20,-10,-8,-6,-4,-2,0,2,4,6,8,10,20,30,40,50,75,100]
  pct_diff_colormap: "PuOr_r"

POM:
  colormap: "RdBu_r"
  diff_colormap: "BrBG"
  scale_factor: 1000000000
  add_offset: 0
  new_unit: '$\mu$g/m3'
  mpl:
    colorbar:
      label : '$\mu$g/m3'
  category: "Aerosols"
  derivable_from: ["pom_a1", "pom_a4"]
  pct_diff_contour_levels: [-100,-75,-50,-40,-30,-20,-10,-8,-6,-4,-2,0,2,4,6,8,10,20,30,40,50,75,100]
  pct_diff_colormap: "PuOr_r"

SO4:
  colormap: "RdBu_r"
  diff_colormap: "BrBG"
  scale_factor: 1000000000
  add_offset: 0
  new_unit: '$\mu$g/m3'
  mpl:
    colorbar:
      label : '$\mu$g/m3'
  category: "Aerosols"
  derivable_from: ["so4_a1", "so4_a2", "so4_a3"]
  derivable_from_cam_chem: ["so4_a1", "so4_a2", "so4_a3", "so4_a5"]
  pct_diff_contour_levels: [-100,-75,-50,-40,-30,-20,-10,-8,-6,-4,-2,0,2,4,6,8,10,20,30,40,50,75,100]
  pct_diff_colormap: "PuOr_r"

SOA:
  colormap: "RdBu_r"
  diff_colormap: "BrBG"
  scale_factor: 1000000000
  add_offset: 0
  new_unit: '$\mu$g/m3'
  mpl:
    colorbar:
      label : '$\mu$g/m3'
  category: "Aerosols"
  derivable_from: ["soa_a1", "soa_a2"]
  derivable_from_cam_chem: ["soa1_a1", "soa2_a1", "soa3_a1", "soa4_a1", "soa5_a1", "soa1_a2", "soa2_a2", "soa3_a2", "soa4_a2", "soa5_a2"]
  pct_diff_contour_levels: [-100,-75,-50,-40,-30,-20,-10,-8,-6,-4,-2,0,2,4,6,8,10,20,30,40,50,75,100]
  pct_diff_colormap: "PuOr_r"

DUST:
  colormap: "RdBu_r"
  contour_levels: [0,0.1,0.25,0.4,0.6,0.8,1.4,2,3,4,8,12,30,48,114,180]
  non_linear: True
  diff_colormap: "BrBG"
  scale_factor: 1000000000
  add_offset: 0
  new_unit: '$\mu$g/m3'
  mpl:
    colorbar:
      label : '$\mu$g/m3'
  category: "Aerosols"
  derivable_from: ["dst_a1", "dst_a2", "dst_a3"]
  pct_diff_contour_levels: [-100,-75,-50,-40,-30,-20,-10,-8,-6,-4,-2,0,2,4,6,8,10,20,30,40,50,75,100]
  pct_diff_colormap: "PuOr_r"

SeaSalt:
  colormap: "RdBu_r"
  contour_levels: [0,0.05,0.075,0.2,0.3,0.4,0.7,1,1.5,2,4,6,15,24,57,90]
  non_linear: True
  diff_colormap: "BrBG"
  scale_factor: 1000000000
  add_offset: 0
  new_unit: '$\mu$g/m3'
  mpl:
    colorbar:
      label : '$\mu$g/m3'
      ticks: [0.05,0.2,0.4,1,2,6,24,90]
    diff_colorbar:
      label : '$\mu$g/m3'
      ticks: [-10,8,6,4,2,0,-2,-4,-6,-8,-10]
  category: "Aerosols"
  derivable_from: ["ncl_a1", "ncl_a2", "ncl_a3"]
  pct_diff_contour_levels: [-100,-75,-50,-40,-30,-20,-10,-8,-6,-4,-2,0,2,4,6,8,10,20,30,40,50,75,100]
  pct_diff_colormap: "PuOr_r"
  
bc_a1:
  category: "Aerosols"
  colormap: "jet"
  diff_colormap: "gist_ncar"
  scale_factor: 1.0e-9
  new_unit: "ug/kg"
  pct_diff_contour_levels: [-100,-75,-50,-40,-30,-20,-10,-8,-6,-4,-2,0,2,4,6,8,10,20,30,40,50,75,100]
  pct_diff_colormap: "PuOr_r"
bc_a4:
  category: "Aerosols"
  colormap: "jet"
  diff_colormap: "gist_ncar"
  scale_factor: 1.0e-9
  new_unit: "ug/kg"
  pct_diff_contour_levels: [-100,-75,-50,-40,-30,-20,-10,-8,-6,-4,-2,0,2,4,6,8,10,20,30,40,50,75,100]
  pct_diff_colormap: "PuOr_r"
dst_a1:
  category: "Aerosols"
  colormap: "jet"
  diff_colormap: "gist_ncar"
  scale_factor: 1.0e-9
  new_unit: "ug/kg"
  pct_diff_contour_levels: [-100,-75,-50,-40,-30,-20,-10,-8,-6,-4,-2,0,2,4,6,8,10,20,30,40,50,75,100]
  pct_diff_colormap: "PuOr_r"
dst_a2:
  category: "Aerosols"
  colormap: "jet"
  diff_colormap: "gist_ncar"
  scale_factor: 1.0e-9
  new_unit: "ug/kg"
  pct_diff_contour_levels: [-100,-75,-50,-40,-30,-20,-10,-8,-6,-4,-2,0,2,4,6,8,10,20,30,40,50,75,100]
  pct_diff_colormap: "PuOr_r"
dst_a3:
  category: "Aerosols"
  colormap: "jet"
  diff_colormap: "gist_ncar"
  scale_factor: 1.0e-9
  new_unit: "ug/kg"
  pct_diff_contour_levels: [-100,-75,-50,-40,-30,-20,-10,-8,-6,-4,-2,0,2,4,6,8,10,20,30,40,50,75,100]
  pct_diff_colormap: "PuOr_r"
ncl_a1:
  category: "Aerosols"
  colormap: "jet"
  diff_colormap: "gist_ncar"
  scale_factor: 1.0e-9
  new_unit: "ug/kg"
  pct_diff_contour_levels: [-100,-75,-50,-40,-30,-20,-10,-8,-6,-4,-2,0,2,4,6,8,10,20,30,40,50,75,100]
  pct_diff_colormap: "PuOr_r"
ncl_a2:
  category: "Aerosols"
  colormap: "jet"
  diff_colormap: "gist_ncar"
  scale_factor: 1.0e-9
  new_unit: "ug/kg"
  pct_diff_contour_levels: [-100,-75,-50,-40,-30,-20,-10,-8,-6,-4,-2,0,2,4,6,8,10,20,30,40,50,75,100]
  pct_diff_colormap: "PuOr_r"
ncl_a3:
  category: "Aerosols"
  colormap: "jet"
  diff_colormap: "gist_ncar"
  scale_factor: 1.0e-9
  new_unit: "ug/kg"
  pct_diff_contour_levels: [-100,-75,-50,-40,-30,-20,-10,-8,-6,-4,-2,0,2,4,6,8,10,20,30,40,50,75,100]
  pct_diff_colormap: "PuOr_r"
num_a1:
  category: "Aerosols"
  colormap: "jet"
  diff_colormap: "gist_ncar"
  scale_factor: 1.0e-9
  new_unit: "ug/kg"
  pct_diff_contour_levels: [-100,-75,-50,-40,-30,-20,-10,-8,-6,-4,-2,0,2,4,6,8,10,20,30,40,50,75,100]
  pct_diff_colormap: "PuOr_r"
num_a2:
  category: "Aerosols"
  colormap: "jet"
  diff_colormap: "gist_ncar"
  scale_factor: 1.0e-9
  new_unit: "ug/kg"
  pct_diff_contour_levels: [-100,-75,-50,-40,-30,-20,-10,-8,-6,-4,-2,0,2,4,6,8,10,20,30,40,50,75,100]
  pct_diff_colormap: "PuOr_r"
num_a3:
  category: "Aerosols"
  colormap: "jet"
  diff_colormap: "gist_ncar"
  scale_factor: 1.0e-9
  new_unit: "ug/kg"
  pct_diff_contour_levels: [-100,-75,-50,-40,-30,-20,-10,-8,-6,-4,-2,0,2,4,6,8,10,20,30,40,50,75,100]
  pct_diff_colormap: "PuOr_r"
num_a4:
  category: "Aerosols"
  colormap: "jet"
  diff_colormap: "gist_ncar"
  scale_factor: 1.0e-9
  new_unit: "ug/kg"
  pct_diff_contour_levels: [-100,-75,-50,-40,-30,-20,-10,-8,-6,-4,-2,0,2,4,6,8,10,20,30,40,50,75,100]
  pct_diff_colormap: "PuOr_r"
num_a5:
  category: "Aerosols"
  colormap: "jet"
  diff_colormap: "gist_ncar"
  scale_factor: 1.0e-9
  new_unit: "ug/kg"
  pct_diff_contour_levels: [-100,-75,-50,-40,-30,-20,-10,-8,-6,-4,-2,0,2,4,6,8,10,20,30,40,50,75,100]
  pct_diff_colormap: "PuOr_r"
pom_a1:
  category: "Aerosols"
  colormap: "jet"
  diff_colormap: "gist_ncar"
  scale_factor: 1.0e-9
  new_unit: "ug/kg"
  pct_diff_contour_levels: [-100,-75,-50,-40,-30,-20,-10,-8,-6,-4,-2,0,2,4,6,8,10,20,30,40,50,75,100]
  pct_diff_colormap: "PuOr_r"
pom_a4:
  category: "Aerosols"
  colormap: "jet"
  diff_colormap: "gist_ncar"
  scale_factor: 1.0e-9
  new_unit: "ug/kg"
  pct_diff_contour_levels: [-100,-75,-50,-40,-30,-20,-10,-8,-6,-4,-2,0,2,4,6,8,10,20,30,40,50,75,100]
  pct_diff_colormap: "PuOr_r"
so4_a1:
  category: "Aerosols"
  colormap: "jet"
  diff_colormap: "gist_ncar"
  scale_factor: 1.0e-9
  new_unit: "ug/kg"
  pct_diff_contour_levels: [-100,-75,-50,-40,-30,-20,-10,-8,-6,-4,-2,0,2,4,6,8,10,20,30,40,50,75,100]
  pct_diff_colormap: "PuOr_r"
so4_a2:
  category: "Aerosols"
  colormap: "jet"
  diff_colormap: "gist_ncar"
  scale_factor: 1.0e-9
  new_unit: "ug/kg"
  pct_diff_contour_levels: [-100,-75,-50,-40,-30,-20,-10,-8,-6,-4,-2,0,2,4,6,8,10,20,30,40,50,75,100]
  pct_diff_colormap: "PuOr_r"
so4_a3:
  category: "Aerosols"
  colormap: "jet"
  diff_colormap: "gist_ncar"
  scale_factor: 1.0e-9
  new_unit: "ug/kg"
  pct_diff_contour_levels: [-100,-75,-50,-40,-30,-20,-10,-8,-6,-4,-2,0,2,4,6,8,10,20,30,40,50,75,100]
  pct_diff_colormap: "PuOr_r"
soa_a1:
  category: "Aerosols"
  colormap: "jet"
  diff_colormap: "gist_ncar"
  scale_factor: 1.0e-9
  new_unit: "ug/kg"
  pct_diff_contour_levels: [-100,-75,-50,-40,-30,-20,-10,-8,-6,-4,-2,0,2,4,6,8,10,20,30,40,50,75,100]
  pct_diff_colormap: "PuOr_r"
soa_a2:
  category: "Aerosols"
  colormap: "jet"
  diff_colormap: "gist_ncar"
  scale_factor: 1.0e-9
  new_unit: "ug/kg"
  pct_diff_contour_levels: [-100,-75,-50,-40,-30,-20,-10,-8,-6,-4,-2,0,2,4,6,8,10,20,30,40,50,75,100]
  pct_diff_colormap: "PuOr_r"
SAD_TROP:
  category: "Aerosols"
  colormap: "jet"
  diff_colormap: "gist_ncar"
  scale_factor: 1.0
  new_unit: "cm2/cm3"
  pct_diff_contour_levels: [-100,-75,-50,-40,-30,-20,-10,-8,-6,-4,-2,0,2,4,6,8,10,20,30,40,50,75,100]
  pct_diff_colormap: "PuOr_r"
SAD_AERO:
  category: "Aerosols"
  colormap: "jet"
  diff_colormap: "gist_ncar"
  scale_factor: 1.0
  new_unit: "cm2/cm3"
  pct_diff_contour_levels: [-100,-75,-50,-40,-30,-20,-10,-8,-6,-4,-2,0,2,4,6,8,10,20,30,40,50,75,100]
  pct_diff_colormap: "PuOr_r"
SAD_SULFC:
  category: "Aerosols"
  colormap: "jet"
  diff_colormap: "gist_ncar"
  scale_factor: 1.0
  new_unit: "cm2/cm3"
  pct_diff_contour_levels: [-100,-75,-50,-40,-30,-20,-10,-8,-6,-4,-2,0,2,4,6,8,10,20,30,40,50,75,100]
  pct_diff_colormap: "PuOr_r"

#+++++++++++++++++
# Category: Budget
#+++++++++++++++++

DCQ:
  category: "Budget"

DQCORE:
  category: "Budget"

DTCORE:
  category: "Budget"

EVAPPREC:
  category: "Budget"

EVAPSNOW:
  category: "Budget"

MPDICE:
  category: "Budget"

MPDLIQ:
  category: "Budget"

MPDQ:
  category: "Budget"

PTEQ:
  category: "Budget"

ZMDQ:
  category: "Budget"

ZMDT:
  category: "Budget"

#+++++++++++++++++
# Category: Deep Convection
#+++++++++++++++++

CAPE:
  category: "Deep Convection"
  obs_file: "CAPE_ERA5_monthly_climo_197901-202112.nc"
  obs_name: "ERA5"
  obs_var_name: "CAPE"

CMFMC_DP:
  category: "Deep Convection"

FREQZM:
  category: "Deep Convection"

#+++++++++++++++++
# Category: GW
#+++++++++++++++++

QTGW:
  category: "GW"

UGTW_TOTAL:
  category: "GW"

UTGWORO:
  category: "GW"

VGTW_TOTAL:
  category: "GW"

VTGWORO:
  category: "GW"


#+++++++++++++++++
# Category: Composition
#+++++++++++++++++
CO:
  category: "Composition"
  colormap: "jet"
  diff_colormap: "gist_ncar"
  pct_diff_contour_levels: [-100,-75,-50,-40,-30,-20,-10,-8,-6,-4,-2,0,2,4,6,8,10,20,30,40,50,75,100]
  pct_diff_colormap: "PuOr_r"
  scale_factor: 1000000000.0
  new_unit: "ppbv"
CO01:
  category: "Composition"
  colormap: "jet"
  diff_colormap: "gist_ncar"
  pct_diff_contour_levels: [-100,-75,-50,-40,-30,-20,-10,-8,-6,-4,-2,0,2,4,6,8,10,20,30,40,50,75,100]
  pct_diff_colormap: "PuOr_r"
  scale_factor: 1000000000.0
  new_unit: "ppbv"
CO02:
  category: "Composition"
  colormap: "jet"
  diff_colormap: "gist_ncar"
  pct_diff_contour_levels: [-100,-75,-50,-40,-30,-20,-10,-8,-6,-4,-2,0,2,4,6,8,10,20,30,40,50,75,100]
  pct_diff_colormap: "PuOr_r"
  scale_factor: 1000000000.0
  new_unit: "ppbv"
CO03:
  category: "Composition"
  colormap: "jet"
  diff_colormap: "gist_ncar"
  pct_diff_contour_levels: [-100,-75,-50,-40,-30,-20,-10,-8,-6,-4,-2,0,2,4,6,8,10,20,30,40,50,75,100]
  pct_diff_colormap: "PuOr_r"
  scale_factor: 1000000000.0
  new_unit: "ppbv"
CO04:
  category: "Composition"
  colormap: "jet"
  diff_colormap: "gist_ncar"
  pct_diff_contour_levels: [-100,-75,-50,-40,-30,-20,-10,-8,-6,-4,-2,0,2,4,6,8,10,20,30,40,50,75,100]
  pct_diff_colormap: "PuOr_r"
  scale_factor: 1000000000.0
  new_unit: "ppbv"
CO05:
  category: "Composition"
  colormap: "jet"
  diff_colormap: "gist_ncar"
  pct_diff_contour_levels: [-100,-75,-50,-40,-30,-20,-10,-8,-6,-4,-2,0,2,4,6,8,10,20,30,40,50,75,100]
  pct_diff_colormap: "PuOr_r"
  scale_factor: 1000000000.0
  new_unit: "ppbv"
CO06:
  category: "Composition"
  colormap: "jet"
  diff_colormap: "gist_ncar"
  pct_diff_contour_levels: [-100,-75,-50,-40,-30,-20,-10,-8,-6,-4,-2,0,2,4,6,8,10,20,30,40,50,75,100]
  pct_diff_colormap: "PuOr_r"
  scale_factor: 1000000000.0
  new_unit: "ppbv"
CO07:
  category: "Composition"
  colormap: "jet"
  diff_colormap: "gist_ncar"
  pct_diff_contour_levels: [-100,-75,-50,-40,-30,-20,-10,-8,-6,-4,-2,0,2,4,6,8,10,20,30,40,50,75,100]
  pct_diff_colormap: "PuOr_r"
  scale_factor: 1000000000.0
  new_unit: "ppbv"
CO08:
  category: "Composition"
  colormap: "jet"
  diff_colormap: "gist_ncar"
  pct_diff_contour_levels: [-100,-75,-50,-40,-30,-20,-10,-8,-6,-4,-2,0,2,4,6,8,10,20,30,40,50,75,100]
  pct_diff_colormap: "PuOr_r"
  scale_factor: 1000000000.0
  new_unit: "ppbv"
CO09:
  category: "Composition"
  colormap: "jet"
  diff_colormap: "gist_ncar"
  pct_diff_contour_levels: [-100,-75,-50,-40,-30,-20,-10,-8,-6,-4,-2,0,2,4,6,8,10,20,30,40,50,75,100]
  pct_diff_colormap: "PuOr_r"
  scale_factor: 1000000000.0
  new_unit: "ppbv"
CO10:
  category: "Composition"
  colormap: "jet"
  diff_colormap: "gist_ncar"
  pct_diff_contour_levels: [-100,-75,-50,-40,-30,-20,-10,-8,-6,-4,-2,0,2,4,6,8,10,20,30,40,50,75,100]
  pct_diff_colormap: "PuOr_r"
  scale_factor: 1000000000.0
  new_unit: "ppbv"
CO11:
  category: "Composition"
  colormap: "jet"
  diff_colormap: "gist_ncar"
  pct_diff_contour_levels: [-100,-75,-50,-40,-30,-20,-10,-8,-6,-4,-2,0,2,4,6,8,10,20,30,40,50,75,100]
  pct_diff_colormap: "PuOr_r"
  scale_factor: 1000000000.0
  new_unit: "ppbv"
CO12:
  category: "Composition"
  colormap: "jet"
  diff_colormap: "gist_ncar"
  pct_diff_contour_levels: [-100,-75,-50,-40,-30,-20,-10,-8,-6,-4,-2,0,2,4,6,8,10,20,30,40,50,75,100]
  pct_diff_colormap: "PuOr_r"
  scale_factor: 1000000000.0
  new_unit: "ppbv"
CO13:
  category: "Composition"
  colormap: "jet"
  diff_colormap: "gist_ncar"
  pct_diff_contour_levels: [-100,-75,-50,-40,-30,-20,-10,-8,-6,-4,-2,0,2,4,6,8,10,20,30,40,50,75,100]
  pct_diff_colormap: "PuOr_r"
  scale_factor: 1000000000.0
  new_unit: "ppbv"
O3:
  category: "Composition"
  colormap: "jet"
  diff_colormap: "gist_ncar"
  pct_diff_contour_levels: [-100,-75,-50,-40,-30,-20,-10,-8,-6,-4,-2,0,2,4,6,8,10,20,30,40,50,75,100]
  pct_diff_colormap: "PuOr_r"
  scale_factor: 1000000000.0
  new_unit: "ppbv"
N2O:
  category: "Composition"
  colormap: "jet"
  diff_colormap: "gist_ncar"
  pct_diff_contour_levels: [-100,-75,-50,-40,-30,-20,-10,-8,-6,-4,-2,0,2,4,6,8,10,20,30,40,50,75,100]
  pct_diff_colormap: "PuOr_r"
  scale_factor: 1000000000.0
  new_unit: "ppbv"
HNO3:
  category: "Composition"
  colormap: "jet"
  diff_colormap: "gist_ncar"
  pct_diff_contour_levels: [-100,-75,-50,-40,-30,-20,-10,-8,-6,-4,-2,0,2,4,6,8,10,20,30,40,50,75,100]
  pct_diff_colormap: "PuOr_r"
  scale_factor: 1000000000.0
  new_unit: "ppbv"
NO:
  category: "Composition"
  colormap: "jet"
  diff_colormap: "gist_ncar"
  pct_diff_contour_levels: [-100,-75,-50,-40,-30,-20,-10,-8,-6,-4,-2,0,2,4,6,8,10,20,30,40,50,75,100]
  pct_diff_colormap: "PuOr_r"
  scale_factor: 1000000000000.0
  new_unit: "pptv"
NO2:
  category: "Composition"
  colormap: "jet"
  diff_colormap: "gist_ncar"
  pct_diff_contour_levels: [-100,-75,-50,-40,-30,-20,-10,-8,-6,-4,-2,0,2,4,6,8,10,20,30,40,50,75,100]
  pct_diff_colormap: "PuOr_r"
  scale_factor: 1000000000000.0
  new_unit: "pptv"
NOX:
  category: "Composition"
  colormap: "jet"
  diff_colormap: "gist_ncar"
  pct_diff_contour_levels: [-100,-75,-50,-40,-30,-20,-10,-8,-6,-4,-2,0,2,4,6,8,10,20,30,40,50,75,100]
  pct_diff_colormap: "PuOr_r"
  scale_factor: 1000000000000.0
  new_unit: "pptv"
NOY:
  category: "Composition"
  colormap: "jet"
  diff_colormap: "gist_ncar"
  pct_diff_contour_levels: [-100,-75,-50,-40,-30,-20,-10,-8,-6,-4,-2,0,2,4,6,8,10,20,30,40,50,75,100]
  pct_diff_colormap: "PuOr_r"
  scale_factor: 1000000000000.0
  new_unit: "pptv"
OH:
  category: "Composition"
  colormap: "jet"
  diff_colormap: "gist_ncar"
  pct_diff_contour_levels: [-100,-75,-50,-40,-30,-20,-10,-8,-6,-4,-2,0,2,4,6,8,10,20,30,40,50,75,100]
  pct_diff_colormap: "PuOr_r"
  scale_factor: 1000000000000.0
  new_unit: "pptv"
BIGALK:
  category: "Composition"
  colormap: "jet"
  diff_colormap: "gist_ncar"
  pct_diff_contour_levels: [-100,-75,-50,-40,-30,-20,-10,-8,-6,-4,-2,0,2,4,6,8,10,20,30,40,50,75,100]
  pct_diff_colormap: "PuOr_r"
  scale_factor: 1000000000.0
  new_unit: "ppbv"
C2H4:
  category: "Composition"
  colormap: "jet"
  diff_colormap: "gist_ncar"
  pct_diff_contour_levels: [-100,-75,-50,-40,-30,-20,-10,-8,-6,-4,-2,0,2,4,6,8,10,20,30,40,50,75,100]
  pct_diff_colormap: "PuOr_r"
  scale_factor: 1000000000.0
  new_unit: "ppbv"
C2H5O2:
  category: "Composition"
  colormap: "jet"
  diff_colormap: "gist_ncar"
  pct_diff_contour_levels: [-100,-75,-50,-40,-30,-20,-10,-8,-6,-4,-2,0,2,4,6,8,10,20,30,40,50,75,100]
  pct_diff_colormap: "PuOr_r"
  scale_factor: 1000000000.0
  new_unit: "ppbv"
C2H5OH:
  category: "Composition"
  colormap: "jet"
  diff_colormap: "gist_ncar"
  pct_diff_contour_levels: [-100,-75,-50,-40,-30,-20,-10,-8,-6,-4,-2,0,2,4,6,8,10,20,30,40,50,75,100]
  pct_diff_colormap: "PuOr_r"
  scale_factor: 1000000000.0
  new_unit: "ppbv"
C2H5OOH:
  category: "Composition"
  colormap: "jet"
  diff_colormap: "gist_ncar"
  pct_diff_contour_levels: [-100,-75,-50,-40,-30,-20,-10,-8,-6,-4,-2,0,2,4,6,8,10,20,30,40,50,75,100]
  pct_diff_colormap: "PuOr_r"
  scale_factor: 1000000000.0
  new_unit: "ppbv"
C2H6:
  category: "Composition"
  colormap: "jet"
  diff_colormap: "gist_ncar"
  pct_diff_contour_levels: [-100,-75,-50,-40,-30,-20,-10,-8,-6,-4,-2,0,2,4,6,8,10,20,30,40,50,75,100]
  pct_diff_colormap: "PuOr_r"
  scale_factor: 1000000000.0
  new_unit: "ppbv"
C3H6:
  category: "Composition"
  colormap: "jet"
  diff_colormap: "gist_ncar"
  pct_diff_contour_levels: [-100,-75,-50,-40,-30,-20,-10,-8,-6,-4,-2,0,2,4,6,8,10,20,30,40,50,75,100]
  pct_diff_colormap: "PuOr_r"
  scale_factor: 1000000000.0
  new_unit: "ppbv"
C3H7O2:
  category: "Composition"
  colormap: "jet"
  diff_colormap: "gist_ncar"
  pct_diff_contour_levels: [-100,-75,-50,-40,-30,-20,-10,-8,-6,-4,-2,0,2,4,6,8,10,20,30,40,50,75,100]
  pct_diff_colormap: "PuOr_r"
  scale_factor: 1000000000.0
  new_unit: "ppbv"
C3H7OOH:
  category: "Composition"
  colormap: "jet"
  diff_colormap: "gist_ncar"
  pct_diff_contour_levels: [-100,-75,-50,-40,-30,-20,-10,-8,-6,-4,-2,0,2,4,6,8,10,20,30,40,50,75,100]
  pct_diff_colormap: "PuOr_r"
  scale_factor: 1000000000.0
  new_unit: "ppbv"
C3H8:
  category: "Composition"
  colormap: "jet"
  diff_colormap: "gist_ncar"
  pct_diff_contour_levels: [-100,-75,-50,-40,-30,-20,-10,-8,-6,-4,-2,0,2,4,6,8,10,20,30,40,50,75,100]
  pct_diff_colormap: "PuOr_r"
  scale_factor: 1000000000.0
  new_unit: "ppbv"
CCL4:
  category: "Composition"
  colormap: "jet"
  diff_colormap: "gist_ncar"
  pct_diff_contour_levels: [-100,-75,-50,-40,-30,-20,-10,-8,-6,-4,-2,0,2,4,6,8,10,20,30,40,50,75,100]
  pct_diff_colormap: "PuOr_r"
  scale_factor: 1000000000.0
  new_unit: "ppbv"
CFC11:
  category: "Composition"
  colormap: "jet"
  diff_colormap: "gist_ncar"
  pct_diff_contour_levels: [-100,-75,-50,-40,-30,-20,-10,-8,-6,-4,-2,0,2,4,6,8,10,20,30,40,50,75,100]
  pct_diff_colormap: "PuOr_r"
  scale_factor: 1000000000.0
  new_unit: "ppbv"
CFC113:
  category: "Composition"
  colormap: "jet"
  diff_colormap: "gist_ncar"
  pct_diff_contour_levels: [-100,-75,-50,-40,-30,-20,-10,-8,-6,-4,-2,0,2,4,6,8,10,20,30,40,50,75,100]
  pct_diff_colormap: "PuOr_r"
  scale_factor: 1000000000.0
  new_unit: "ppbv"
CFC114:
  category: "Composition"
  colormap: "jet"
  diff_colormap: "gist_ncar"
  pct_diff_contour_levels: [-100,-75,-50,-40,-30,-20,-10,-8,-6,-4,-2,0,2,4,6,8,10,20,30,40,50,75,100]
  pct_diff_colormap: "PuOr_r"
  scale_factor: 1000000000.0
  new_unit: "ppbv"
CFC115:
  category: "Composition"
  colormap: "jet"
  diff_colormap: "gist_ncar"
  pct_diff_contour_levels: [-100,-75,-50,-40,-30,-20,-10,-8,-6,-4,-2,0,2,4,6,8,10,20,30,40,50,75,100]
  pct_diff_colormap: "PuOr_r"
  scale_factor: 1000000000.0
  new_unit: "ppbv"
CFC12:
  category: "Composition"
  colormap: "jet"
  diff_colormap: "gist_ncar"
  pct_diff_contour_levels: [-100,-75,-50,-40,-30,-20,-10,-8,-6,-4,-2,0,2,4,6,8,10,20,30,40,50,75,100]
  pct_diff_colormap: "PuOr_r"
  scale_factor: 1000000000.0
  new_unit: "ppbv"
CH2O:
  category: "Composition"
  colormap: "jet"
  diff_colormap: "gist_ncar"
  pct_diff_contour_levels: [-100,-75,-50,-40,-30,-20,-10,-8,-6,-4,-2,0,2,4,6,8,10,20,30,40,50,75,100]
  pct_diff_colormap: "PuOr_r"
  scale_factor: 1000000000.0
  new_unit: "ppbv"
CH3BR:
  category: "Composition"
  colormap: "jet"
  diff_colormap: "gist_ncar"
  pct_diff_contour_levels: [-100,-75,-50,-40,-30,-20,-10,-8,-6,-4,-2,0,2,4,6,8,10,20,30,40,50,75,100]
  pct_diff_colormap: "PuOr_r"
  scale_factor: 1000000000.0
  new_unit: "ppbv"
CH3CCL3:
  category: "Composition"
  colormap: "jet"
  diff_colormap: "gist_ncar"
  pct_diff_contour_levels: [-100,-75,-50,-40,-30,-20,-10,-8,-6,-4,-2,0,2,4,6,8,10,20,30,40,50,75,100]
  pct_diff_colormap: "PuOr_r"
  scale_factor: 1000000000.0
  new_unit: "ppbv"
CH3CHO:
  category: "Composition"
  colormap: "jet"
  diff_colormap: "gist_ncar"
  pct_diff_contour_levels: [-100,-75,-50,-40,-30,-20,-10,-8,-6,-4,-2,0,2,4,6,8,10,20,30,40,50,75,100]
  pct_diff_colormap: "PuOr_r"
  scale_factor: 1000000000.0
  new_unit: "ppbv"
CH3CL:
  category: "Composition"
  colormap: "jet"
  diff_colormap: "gist_ncar"
  pct_diff_contour_levels: [-100,-75,-50,-40,-30,-20,-10,-8,-6,-4,-2,0,2,4,6,8,10,20,30,40,50,75,100]
  pct_diff_colormap: "PuOr_r"
  scale_factor: 1000000000.0
  new_unit: "ppbv"
CH3CO3:
  category: "Composition"
  colormap: "jet"
  diff_colormap: "gist_ncar"
  pct_diff_contour_levels: [-100,-75,-50,-40,-30,-20,-10,-8,-6,-4,-2,0,2,4,6,8,10,20,30,40,50,75,100]
  pct_diff_colormap: "PuOr_r"
  scale_factor: 1000000000.0
  new_unit: "ppbv"
CH3COCH3:
  category: "Composition"
  colormap: "jet"
  diff_colormap: "gist_ncar"
  pct_diff_contour_levels: [-100,-75,-50,-40,-30,-20,-10,-8,-6,-4,-2,0,2,4,6,8,10,20,30,40,50,75,100]
  pct_diff_colormap: "PuOr_r"
  scale_factor: 1000000000.0
  new_unit: "ppbv"
CH3COCHO:
  category: "Composition"
  colormap: "jet"
  diff_colormap: "gist_ncar"
  pct_diff_contour_levels: [-100,-75,-50,-40,-30,-20,-10,-8,-6,-4,-2,0,2,4,6,8,10,20,30,40,50,75,100]
  pct_diff_colormap: "PuOr_r"
  scale_factor: 1000000000.0
  new_unit: "ppbv"
CH3COOH:
  category: "Composition"
  colormap: "jet"
  diff_colormap: "gist_ncar"
  pct_diff_contour_levels: [-100,-75,-50,-40,-30,-20,-10,-8,-6,-4,-2,0,2,4,6,8,10,20,30,40,50,75,100]
  pct_diff_colormap: "PuOr_r"
  scale_factor: 1000000000.0
  new_unit: "ppbv"
CH3COOOH:
  category: "Composition"
  colormap: "jet"
  diff_colormap: "gist_ncar"
  pct_diff_contour_levels: [-100,-75,-50,-40,-30,-20,-10,-8,-6,-4,-2,0,2,4,6,8,10,20,30,40,50,75,100]
  pct_diff_colormap: "PuOr_r"
  scale_factor: 1000000000.0
  new_unit: "ppbv"
CH3O2:
  category: "Composition"
  colormap: "jet"
  diff_colormap: "gist_ncar"
  pct_diff_contour_levels: [-100,-75,-50,-40,-30,-20,-10,-8,-6,-4,-2,0,2,4,6,8,10,20,30,40,50,75,100]
  pct_diff_colormap: "PuOr_r"
  scale_factor: 1000000000.0
  new_unit: "ppbv"
CH3OH:
  category: "Composition"
  colormap: "jet"
  diff_colormap: "gist_ncar"
  pct_diff_contour_levels: [-100,-75,-50,-40,-30,-20,-10,-8,-6,-4,-2,0,2,4,6,8,10,20,30,40,50,75,100]
  pct_diff_colormap: "PuOr_r"
  scale_factor: 1000000000.0
  new_unit: "ppbv"
CH3OOH:
  category: "Composition"
  colormap: "jet"
  diff_colormap: "gist_ncar"
  pct_diff_contour_levels: [-100,-75,-50,-40,-30,-20,-10,-8,-6,-4,-2,0,2,4,6,8,10,20,30,40,50,75,100]
  pct_diff_colormap: "PuOr_r"
  scale_factor: 1000000000.0
  new_unit: "ppbv"
CH4:
  category: "Composition"
  colormap: "jet"
  diff_colormap: "gist_ncar"
  pct_diff_contour_levels: [-100,-75,-50,-40,-30,-20,-10,-8,-6,-4,-2,0,2,4,6,8,10,20,30,40,50,75,100]
  pct_diff_colormap: "PuOr_r"
  scale_factor: 1000000000.0
  new_unit: "ppbv"
CHBR3:
  category: "Composition"
  colormap: "jet"
  diff_colormap: "gist_ncar"
  pct_diff_contour_levels: [-100,-75,-50,-40,-30,-20,-10,-8,-6,-4,-2,0,2,4,6,8,10,20,30,40,50,75,100]
  pct_diff_colormap: "PuOr_r"
  scale_factor: 1000000000.0
  new_unit: "ppbv"
CLO:
  category: "Composition"
  colormap: "jet"
  diff_colormap: "gist_ncar"
  pct_diff_contour_levels: [-100,-75,-50,-40,-30,-20,-10,-8,-6,-4,-2,0,2,4,6,8,10,20,30,40,50,75,100]
  pct_diff_colormap: "PuOr_r"
  scale_factor: 1000000000.0
  new_unit: "ppbv"
CLONO2:
  category: "Composition"
  colormap: "jet"
  diff_colormap: "gist_ncar"
  pct_diff_contour_levels: [-100,-75,-50,-40,-30,-20,-10,-8,-6,-4,-2,0,2,4,6,8,10,20,30,40,50,75,100]
  pct_diff_colormap: "PuOr_r"
  scale_factor: 1000000000.0
  new_unit: "ppbv"
CLOX:
  category: "Composition"
  colormap: "jet"
  diff_colormap: "gist_ncar"
  pct_diff_contour_levels: [-100,-75,-50,-40,-30,-20,-10,-8,-6,-4,-2,0,2,4,6,8,10,20,30,40,50,75,100]
  pct_diff_colormap: "PuOr_r"
  scale_factor: 1000000000.0
  new_unit: "ppbv"
CLOY:
  category: "Composition"
  colormap: "jet"
  diff_colormap: "gist_ncar"
  pct_diff_contour_levels: [-100,-75,-50,-40,-30,-20,-10,-8,-6,-4,-2,0,2,4,6,8,10,20,30,40,50,75,100]
  pct_diff_colormap: "PuOr_r"
  scale_factor: 1000000000.0
  new_unit: "ppbv"
CO2:
  category: "Composition"
  #contour_levels_range: [300,450,10.0]
  colormap: "jet"
  diff_colormap: "gist_ncar"
  pct_diff_contour_levels: [-100,-75,-50,-40,-30,-20,-10,-8,-6,-4,-2,0,2,4,6,8,10,20,30,40,50,75,100]
  pct_diff_colormap: "PuOr_r"
  scale_factor: 1000000.0
  new_unit: "ppmv"
E90:
  category: "Composition"
  colormap: "jet"
  diff_colormap: "gist_ncar"
  pct_diff_contour_levels: [-100,-75,-50,-40,-30,-20,-10,-8,-6,-4,-2,0,2,4,6,8,10,20,30,40,50,75,100]
  pct_diff_colormap: "PuOr_r"
  scale_factor: 1000000000.0
  new_unit: "ppbv"
GLYALD:
  category: "Composition"
  colormap: "jet"
  diff_colormap: "gist_ncar"
  pct_diff_contour_levels: [-100,-75,-50,-40,-30,-20,-10,-8,-6,-4,-2,0,2,4,6,8,10,20,30,40,50,75,100]
  pct_diff_colormap: "PuOr_r"
  scale_factor: 1000000000.0
  new_unit: "ppbv"
GLYOXAL:
  category: "Composition"
  colormap: "jet"
  diff_colormap: "gist_ncar"
  pct_diff_contour_levels: [-100,-75,-50,-40,-30,-20,-10,-8,-6,-4,-2,0,2,4,6,8,10,20,30,40,50,75,100]
  pct_diff_colormap: "PuOr_r"
  scale_factor: 1000000000.0
  new_unit: "ppbv"
H2402:
  category: "Composition"
  colormap: "jet"
  diff_colormap: "gist_ncar"
  pct_diff_contour_levels: [-100,-75,-50,-40,-30,-20,-10,-8,-6,-4,-2,0,2,4,6,8,10,20,30,40,50,75,100]
  pct_diff_colormap: "PuOr_r"
  scale_factor: 1000000000.0
  new_unit: "ppbv"
H2O2:
  category: "Composition"
  colormap: "jet"
  diff_colormap: "gist_ncar"
  pct_diff_contour_levels: [-100,-75,-50,-40,-30,-20,-10,-8,-6,-4,-2,0,2,4,6,8,10,20,30,40,50,75,100]
  pct_diff_colormap: "PuOr_r"
  scale_factor: 1000000000.0
  new_unit: "ppbv"
H2SO4:
  category: "Composition"
  colormap: "jet"
  diff_colormap: "gist_ncar"
  pct_diff_contour_levels: [-100,-75,-50,-40,-30,-20,-10,-8,-6,-4,-2,0,2,4,6,8,10,20,30,40,50,75,100]
  pct_diff_colormap: "PuOr_r"
  scale_factor: 1000000000.0
  new_unit: "ppbv"
HCFC141B:
  category: "Composition"
  colormap: "jet"
  diff_colormap: "gist_ncar"
  pct_diff_contour_levels: [-100,-75,-50,-40,-30,-20,-10,-8,-6,-4,-2,0,2,4,6,8,10,20,30,40,50,75,100]
  pct_diff_colormap: "PuOr_r"
  scale_factor: 1000000000.0
  new_unit: "ppbv"
HCFC142B:
  category: "Composition"
  colormap: "jet"
  diff_colormap: "gist_ncar"
  pct_diff_contour_levels: [-100,-75,-50,-40,-30,-20,-10,-8,-6,-4,-2,0,2,4,6,8,10,20,30,40,50,75,100]
  pct_diff_colormap: "PuOr_r"
  scale_factor: 1000000000.0
  new_unit: "ppbv"
HCFC22:
  category: "Composition"
  colormap: "jet"
  diff_colormap: "gist_ncar"
  pct_diff_contour_levels: [-100,-75,-50,-40,-30,-20,-10,-8,-6,-4,-2,0,2,4,6,8,10,20,30,40,50,75,100]
  pct_diff_colormap: "PuOr_r"
  scale_factor: 1000000000.0
  new_unit: "ppbv"
HCL:
  category: "Composition"
  colormap: "jet"
  diff_colormap: "gist_ncar"
  pct_diff_contour_levels: [-100,-75,-50,-40,-30,-20,-10,-8,-6,-4,-2,0,2,4,6,8,10,20,30,40,50,75,100]
  pct_diff_colormap: "PuOr_r"
  scale_factor: 1000000000.0
  new_unit: "ppbv"
HCL_GAS:
  category: "Composition"
  colormap: "jet"
  diff_colormap: "gist_ncar"
  pct_diff_contour_levels: [-100,-75,-50,-40,-30,-20,-10,-8,-6,-4,-2,0,2,4,6,8,10,20,30,40,50,75,100]
  pct_diff_colormap: "PuOr_r"
  scale_factor: 1000000000.0
  new_unit: "ppbv"
HNO3_GAS:
  category: "Composition"
  colormap: "jet"
  diff_colormap: "gist_ncar"
  pct_diff_contour_levels: [-100,-75,-50,-40,-30,-20,-10,-8,-6,-4,-2,0,2,4,6,8,10,20,30,40,50,75,100]
  pct_diff_colormap: "PuOr_r"
  scale_factor: 1000000000.0
  new_unit: "ppbv"
HO2:
  category: "Composition"
  colormap: "jet"
  diff_colormap: "gist_ncar"
  pct_diff_contour_levels: [-100,-75,-50,-40,-30,-20,-10,-8,-6,-4,-2,0,2,4,6,8,10,20,30,40,50,75,100]
  pct_diff_colormap: "PuOr_r"
  scale_factor: 1000000000.0
  new_unit: "ppbv"
HO2NO2:
  category: "Composition"
  colormap: "jet"
  diff_colormap: "gist_ncar"
  pct_diff_contour_levels: [-100,-75,-50,-40,-30,-20,-10,-8,-6,-4,-2,0,2,4,6,8,10,20,30,40,50,75,100]
  pct_diff_colormap: "PuOr_r"
  scale_factor: 1000000000.0
  new_unit: "ppbv"
HOBR:
  category: "Composition"
  colormap: "jet"
  diff_colormap: "gist_ncar"
  pct_diff_contour_levels: [-100,-75,-50,-40,-30,-20,-10,-8,-6,-4,-2,0,2,4,6,8,10,20,30,40,50,75,100]
  pct_diff_colormap: "PuOr_r"
  scale_factor: 1000000000.0
  new_unit: "ppbv"
HYAC:
  category: "Composition"
  colormap: "jet"
  diff_colormap: "gist_ncar"
  pct_diff_contour_levels: [-100,-75,-50,-40,-30,-20,-10,-8,-6,-4,-2,0,2,4,6,8,10,20,30,40,50,75,100]
  pct_diff_colormap: "PuOr_r"
  scale_factor: 1000000000.0
  new_unit: "ppbv"
HYDRALD:
  category: "Composition"
  colormap: "jet"
  diff_colormap: "gist_ncar"
  pct_diff_contour_levels: [-100,-75,-50,-40,-30,-20,-10,-8,-6,-4,-2,0,2,4,6,8,10,20,30,40,50,75,100]
  pct_diff_colormap: "PuOr_r"
  scale_factor: 1000000000.0
  new_unit: "ppbv"
ISOP:
  category: "Composition"
  colormap: "jet"
  diff_colormap: "gist_ncar"
  pct_diff_contour_levels: [-100,-75,-50,-40,-30,-20,-10,-8,-6,-4,-2,0,2,4,6,8,10,20,30,40,50,75,100]
  pct_diff_colormap: "PuOr_r"
  scale_factor: 1000000000.0
  new_unit: "ppbv"
ISOPNO3:
  category: "Composition"
  colormap: "jet"
  diff_colormap: "gist_ncar"
  pct_diff_contour_levels: [-100,-75,-50,-40,-30,-20,-10,-8,-6,-4,-2,0,2,4,6,8,10,20,30,40,50,75,100]
  pct_diff_colormap: "PuOr_r"
  scale_factor: 1000000000.0
  new_unit: "ppbv"
ISOPO2:
  category: "Composition"
  colormap: "jet"
  diff_colormap: "gist_ncar"
  pct_diff_contour_levels: [-100,-75,-50,-40,-30,-20,-10,-8,-6,-4,-2,0,2,4,6,8,10,20,30,40,50,75,100]
  pct_diff_colormap: "PuOr_r"
  scale_factor: 1000000000.0
  new_unit: "ppbv"
ISOPOOH:
  category: "Composition"
  colormap: "jet"
  diff_colormap: "gist_ncar"
  pct_diff_contour_levels: [-100,-75,-50,-40,-30,-20,-10,-8,-6,-4,-2,0,2,4,6,8,10,20,30,40,50,75,100]
  pct_diff_colormap: "PuOr_r"
  scale_factor: 1000000000.0
  new_unit: "ppbv"
MACR:
  category: "Composition"
  colormap: "jet"
  diff_colormap: "gist_ncar"
  pct_diff_contour_levels: [-100,-75,-50,-40,-30,-20,-10,-8,-6,-4,-2,0,2,4,6,8,10,20,30,40,50,75,100]
  pct_diff_colormap: "PuOr_r"
  scale_factor: 1000000000.0
  new_unit: "ppbv"
MACRO2:
  category: "Composition"
  colormap: "jet"
  diff_colormap: "gist_ncar"
  pct_diff_contour_levels: [-100,-75,-50,-40,-30,-20,-10,-8,-6,-4,-2,0,2,4,6,8,10,20,30,40,50,75,100]
  pct_diff_colormap: "PuOr_r"
  scale_factor: 1000000000.0
  new_unit: "ppbv"
MACROOH:
  category: "Composition"
  colormap: "jet"
  diff_colormap: "gist_ncar"
  pct_diff_contour_levels: [-100,-75,-50,-40,-30,-20,-10,-8,-6,-4,-2,0,2,4,6,8,10,20,30,40,50,75,100]
  pct_diff_colormap: "PuOr_r"
  scale_factor: 1000000000.0
  new_unit: "ppbv"
MVK:
  category: "Composition"
  colormap: "jet"
  diff_colormap: "gist_ncar"
  pct_diff_contour_levels: [-100,-75,-50,-40,-30,-20,-10,-8,-6,-4,-2,0,2,4,6,8,10,20,30,40,50,75,100]
  pct_diff_colormap: "PuOr_r"
  scale_factor: 1000000000.0
  new_unit: "ppbv"
N2O5:
  category: "Composition"
  colormap: "jet"
  diff_colormap: "gist_ncar"
  pct_diff_contour_levels: [-100,-75,-50,-40,-30,-20,-10,-8,-6,-4,-2,0,2,4,6,8,10,20,30,40,50,75,100]
  pct_diff_colormap: "PuOr_r"
  scale_factor: 1000000000.0
  new_unit: "ppbv"
NH3:
  category: "Composition"
  colormap: "jet"
  diff_colormap: "gist_ncar"
  pct_diff_contour_levels: [-100,-75,-50,-40,-30,-20,-10,-8,-6,-4,-2,0,2,4,6,8,10,20,30,40,50,75,100]
  pct_diff_colormap: "PuOr_r"
  scale_factor: 1000000000.0
  new_unit: "ppbv"
NH4:
  category: "Composition"
  colormap: "jet"
  diff_colormap: "gist_ncar"
  pct_diff_contour_levels: [-100,-75,-50,-40,-30,-20,-10,-8,-6,-4,-2,0,2,4,6,8,10,20,30,40,50,75,100]
  pct_diff_colormap: "PuOr_r"
  scale_factor: 1000000000.0
  new_unit: "ppbv"
NO3:
  category: "Composition"
  colormap: "jet"
  diff_colormap: "gist_ncar"
  pct_diff_contour_levels: [-100,-75,-50,-40,-30,-20,-10,-8,-6,-4,-2,0,2,4,6,8,10,20,30,40,50,75,100]
  pct_diff_colormap: "PuOr_r"
  scale_factor: 1000000000.0
  new_unit: "ppbv"
O3S:
  category: "Composition"
  colormap: "jet"
  diff_colormap: "gist_ncar"
  pct_diff_contour_levels: [-100,-75,-50,-40,-30,-20,-10,-8,-6,-4,-2,0,2,4,6,8,10,20,30,40,50,75,100]
  pct_diff_colormap: "PuOr_r"
  scale_factor: 1000000000.0
  new_unit: "ppbv"
OCLO:
  category: "Composition"
  colormap: "jet"
  diff_colormap: "gist_ncar"
  pct_diff_contour_levels: [-100,-75,-50,-40,-30,-20,-10,-8,-6,-4,-2,0,2,4,6,8,10,20,30,40,50,75,100]
  pct_diff_colormap: "PuOr_r"
  scale_factor: 1000000000.0
  new_unit: "ppbv"
OCS:
  category: "Composition"
  colormap: "jet"
  diff_colormap: "gist_ncar"
  pct_diff_contour_levels: [-100,-75,-50,-40,-30,-20,-10,-8,-6,-4,-2,0,2,4,6,8,10,20,30,40,50,75,100]
  pct_diff_colormap: "PuOr_r"
  scale_factor: 1000000000.0
  new_unit: "ppbv"
ONITR:
  category: "Composition"
  colormap: "jet"
  diff_colormap: "gist_ncar"
  pct_diff_contour_levels: [-100,-75,-50,-40,-30,-20,-10,-8,-6,-4,-2,0,2,4,6,8,10,20,30,40,50,75,100]
  pct_diff_colormap: "PuOr_r"
  scale_factor: 1000000000.0
  new_unit: "ppbv"
PAN:
  category: "Composition"
  colormap: "jet"
  diff_colormap: "gist_ncar"
  pct_diff_contour_levels: [-100,-75,-50,-40,-30,-20,-10,-8,-6,-4,-2,0,2,4,6,8,10,20,30,40,50,75,100]
  pct_diff_colormap: "PuOr_r"
  scale_factor: 1000000000.0
  new_unit: "ppbv"
POOH:
  category: "Composition"
  colormap: "jet"
  diff_colormap: "gist_ncar"
  pct_diff_contour_levels: [-100,-75,-50,-40,-30,-20,-10,-8,-6,-4,-2,0,2,4,6,8,10,20,30,40,50,75,100]
  pct_diff_colormap: "PuOr_r"
  scale_factor: 1000000000.0
  new_unit: "ppbv"
RO2:
  category: "Composition"
  colormap: "jet"
  diff_colormap: "gist_ncar"
  pct_diff_contour_levels: [-100,-75,-50,-40,-30,-20,-10,-8,-6,-4,-2,0,2,4,6,8,10,20,30,40,50,75,100]
  pct_diff_colormap: "PuOr_r"
  scale_factor: 1000000000.0
  new_unit: "ppbv"
ROOH:
  category: "Composition"
  colormap: "jet"
  diff_colormap: "gist_ncar"
  pct_diff_contour_levels: [-100,-75,-50,-40,-30,-20,-10,-8,-6,-4,-2,0,2,4,6,8,10,20,30,40,50,75,100]
  pct_diff_colormap: "PuOr_r"
  scale_factor: 1000000000.0
  new_unit: "ppbv"
SO3:
  category: "Composition"
  colormap: "jet"
  diff_colormap: "gist_ncar"
  pct_diff_contour_levels: [-100,-75,-50,-40,-30,-20,-10,-8,-6,-4,-2,0,2,4,6,8,10,20,30,40,50,75,100]
  pct_diff_colormap: "PuOr_r"
  scale_factor: 1000000000.0
  new_unit: "ppbv"
SOAE:
  category: "Composition"
  colormap: "jet"
  diff_colormap: "gist_ncar"
  pct_diff_contour_levels: [-100,-75,-50,-40,-30,-20,-10,-8,-6,-4,-2,0,2,4,6,8,10,20,30,40,50,75,100]
  pct_diff_colormap: "PuOr_r"
  scale_factor: 1000000000.0
  new_unit: "ppbv"
TERP:
  category: "Composition"
  colormap: "jet"
  diff_colormap: "gist_ncar"
  pct_diff_contour_levels: [-100,-75,-50,-40,-30,-20,-10,-8,-6,-4,-2,0,2,4,6,8,10,20,30,40,50,75,100]
  pct_diff_colormap: "PuOr_r"
  scale_factor: 1000000000.0
  new_unit: "ppbv"
XO2:
  category: "Composition"
  colormap: "jet"
  diff_colormap: "gist_ncar"
  pct_diff_contour_levels: [-100,-75,-50,-40,-30,-20,-10,-8,-6,-4,-2,0,2,4,6,8,10,20,30,40,50,75,100]
  pct_diff_colormap: "PuOr_r"
  scale_factor: 1000000000.0
  new_unit: "ppbv"
XOOH:
  category: "Composition"
  colormap: "jet"
  diff_colormap: "gist_ncar"
  pct_diff_contour_levels: [-100,-75,-50,-40,-30,-20,-10,-8,-6,-4,-2,0,2,4,6,8,10,20,30,40,50,75,100]
  pct_diff_colormap: "PuOr_r"
  scale_factor: 1000000000.0
  new_unit: "ppbv"


#+++++++++++++++++
# Category: Clouds
#+++++++++++++++++

CLDICE:
  category: "Clouds"
  obs_file: "CLDICE_ERA5_monthly_climo_197901-202112.nc"
  obs_name: "ERA5"
  obs_var_name: "CLDICE"
  pct_diff_contour_levels: [-100,-75,-50,-40,-30,-20,-10,-8,-6,-4,-2,0,2,4,6,8,10,20,30,40,50,75,100]
  pct_diff_colormap: "PuOr_r"

CLDLIQ:
  category: "Clouds"
  obs_file: "CLDLIQ_ERA5_monthly_climo_197901-202112.nc"
  obs_name: "ERA5"
  obs_var_name: "CLDLIQ"
  pct_diff_contour_levels: [-100,-75,-50,-40,-30,-20,-10,-8,-6,-4,-2,0,2,4,6,8,10,20,30,40,50,75,100]
  pct_diff_colormap: "PuOr_r"

CLDTOT:
  colormap: "Oranges"
  contour_levels_range: [0.2, 1.1, 0.05]
  diff_colormap: "BrBG"
  diff_contour_range: [-0.4, 0.4, 0.05]
  scale_factor: 1.
  add_offset: 0
  new_unit: "Fraction"
  obs_file: "ERAI_all_climo.nc"
  obs_name: "ERAI"
  obs_var_name: "CLDTOT"
  category: "Clouds"
  pct_diff_contour_levels: [-100,-75,-50,-40,-30,-20,-10,-8,-6,-4,-2,0,2,4,6,8,10,20,30,40,50,75,100]
  pct_diff_colormap: "PuOr_r"

CLDLOW:
  colormap: "Oranges"
  contour_levels_range: [0, 1.05, 0.05]
  diff_colormap: "BrBG"
  diff_contour_range: [-0.4, 0.4, 0.05]
  scale_factor: 1.
  add_offset: 0
  new_unit: "Fraction"
  obs_file: "ERAI_all_climo.nc"
  obs_name: "ERAI"
  obs_var_name: "CLDLOW"
  category: "Clouds"
  pct_diff_contour_levels: [-100,-75,-50,-40,-30,-20,-10,-8,-6,-4,-2,0,2,4,6,8,10,20,30,40,50,75,100]
  pct_diff_colormap: "PuOr_r"

CLDHGH:
  colormap: "Oranges"
  contour_levels_range: [0, 1.05, 0.05]
  diff_colormap: "BrBG"
  diff_contour_range: [-0.4, 0.4, 0.05]
  scale_factor: 1.
  add_offset: 0
  new_unit: "Fraction"
  obs_file: "ERAI_all_climo.nc"
  obs_name: "ERAI"
  obs_var_name: "CLDHGH"
  category: "Clouds"
  pct_diff_contour_levels: [-100,-75,-50,-40,-30,-20,-10,-8,-6,-4,-2,0,2,4,6,8,10,20,30,40,50,75,100]
  pct_diff_colormap: "PuOr_r"

CLDMED:
  colormap: "Oranges"
  contour_levels_range: [0, 1.05, 0.05]
  diff_colormap: "BrBG"
  diff_contour_range: [-0.4, 0.4, 0.05]
  scale_factor: 1.
  add_offset: 0
  new_unit: "Fraction"
  obs_file: "ERAI_all_climo.nc"
  obs_name: "ERAI"
  obs_var_name: "CLDMED"
  category: "Clouds"
  pct_diff_contour_levels: [-100,-75,-50,-40,-30,-20,-10,-8,-6,-4,-2,0,2,4,6,8,10,20,30,40,50,75,100]
  pct_diff_colormap: "PuOr_r"

CLOUD:
  colormap: "Blues"
  contour_levels_range: [0, 105, 5]
  diff_colormap: "BrBG"
  diff_contour_range: [-15, 15, 2]
  scale_factor: 100
  add_offset: 0
  new_unit: "Percent"
  mpl:
    colorbar:
      label : "Percent"
  category: "Clouds"
  pct_diff_contour_levels: [-100,-75,-50,-40,-30,-20,-10,-8,-6,-4,-2,0,2,4,6,8,10,20,30,40,50,75,100]
  pct_diff_colormap: "PuOr_r"

CONCLD:
  category: "Clouds"

TGCLDLWP:
  colormap: "Blues"
  contour_levels_range: [0, 400, 10]
  diff_colormap: "BrBG"
  diff_contour_range: [-100, 100, 10]
  scale_factor: 1000
  add_offset: 0
  new_unit: "g m$^{-2}$"
  mpl:
    colorbar:
      label : "g m$^{-2}$"
  category: "Clouds"
  obs_file: "TGCLDLWP_ERA5_monthly_climo_197901-202112.nc"
  obs_name: "ERA5"
  obs_var_name: "TGCLDLWP"
  obs_scale_factor: 1000
  obs_add_offset: 0
  pct_diff_contour_levels: [-100,-75,-50,-40,-30,-20,-10,-8,-6,-4,-2,0,2,4,6,8,10,20,30,40,50,75,100]
  pct_diff_colormap: "PuOr_r"

TGCLDIWP:
  colormap: "Blues"
  contour_levels_range: [0, 100, 5]
  diff_colormap: "BrBG"
  diff_contour_range: [-50, 50, 5]
  scale_factor: 1000
  add_offset: 0
  new_unit: "g m$^{-2}$"
  mpl:
    colorbar:
      label : "g m$^{-2}$"
  category: "Clouds"
  obs_file: "TGCLDIWP_ERA5_monthly_climo_197901-202112.nc"
  obs_name: "ERA5"
  obs_var_name: "TGCLDIWP"
  obs_scale_factor: 1000
  obs_add_offset: 0
  pct_diff_contour_levels: [-100,-75,-50,-40,-30,-20,-10,-8,-6,-4,-2,0,2,4,6,8,10,20,30,40,50,75,100]
  pct_diff_colormap: "PuOr_r"

CCN3:
  category: "Clouds"

#+++++++++++++++++
# Category: CLUBB
#+++++++++++++++++

RVMTEND_CLUBB:
  category: "CLUBB"

STEND_CLUBB:
  category: "CLUBB"

WPRTP_CLUBB:
  category: "CLUBB"

WPTHLP_CLUBB:
  category: "CLUBB"

#+++++++++++++++++
# Category: hydrologic cycle
#+++++++++++++++++

PRECC:
  colormap: "Greens"
  contour_levels_range: [0, 20, 1]
  diff_colormap: "BrBG"
  diff_contour_range: [-10, 10, 0.5]
  scale_factor: 86400000
  add_offset: 0
  new_unit: "mm d$^{-1}$"
  mpl:
    colorbar:
      label : "mm/d"
  category: "Hydrologic cycle"
  pct_diff_contour_levels: [-100,-75,-50,-40,-30,-20,-10,-8,-6,-4,-2,0,2,4,6,8,10,20,30,40,50,75,100]
  pct_diff_colormap: "PuOr_r"

PRECL:
  colormap: "Greens"
  contour_levels_range: [0, 20, 1]
  diff_colormap: "BrBG"
  diff_contour_range: [-10, 10, 0.5]
  scale_factor: 86400000
  add_offset: 0
  new_unit: "mm d$^{-1}$"
  mpl:
    colorbar:
      label : "mm d$^{-1}$"
  category: "Hydrologic cycle"
  pct_diff_contour_levels: [-100,-75,-50,-40,-30,-20,-10,-8,-6,-4,-2,0,2,4,6,8,10,20,30,40,50,75,100]
  pct_diff_colormap: "PuOr_r"

PRECSC:
  colormap: "Greens"
  contour_levels_range: [0, 20, 1]
  diff_colormap: "BrBG"
  diff_contour_range: [-10, 10, 0.5]
  scale_factor: 86400000
  add_offset: 0
  new_unit: "mm d$^{-1}$"
  mpl:
    colorbar:
      label : "mm d$^{-1}$"
  category: "Hydrologic cycle"
  pct_diff_contour_levels: [-100,-75,-50,-40,-30,-20,-10,-8,-6,-4,-2,0,2,4,6,8,10,20,30,40,50,75,100]
  pct_diff_colormap: "PuOr_r"

PRECSL:
  colormap: "Greens"
  contour_levels_range: [0, 20, 1]
  diff_colormap: "BrBG"
  diff_contour_range: [-10, 10, 0.5]
  scale_factor: 86400000
  add_offset: 0
  new_unit: "mm d$^{-1}$"
  mpl:
    colorbar:
      label : "mm d$^{-1}$"
  category: "Hydrologic cycle"
  pct_diff_contour_levels: [-100,-75,-50,-40,-30,-20,-10,-8,-6,-4,-2,0,2,4,6,8,10,20,30,40,50,75,100]
  pct_diff_colormap: "PuOr_r"

PRECT:
  colormap: "Blues"
  contour_levels_range: [0, 20, 1]
  diff_colormap: "seismic"
  diff_contour_range: [-10, 10, 0.5]
  scale_factor: 86400000
  add_offset: 0
  new_unit: "mm d$^{-1}$"
  mpl:
    colorbar:
      label : "mm d$^{-1}$"
  obs_file: "ERAI_all_climo.nc"
  obs_name: "ERAI"
  obs_var_name: "PRECT"
  category: "Hydrologic cycle"
  derivable_from: ['PRECL','PRECC']
  pct_diff_contour_levels: [-100,-75,-50,-40,-30,-20,-10,-8,-6,-4,-2,0,2,4,6,8,10,20,30,40,50,75,100]
  pct_diff_colormap: "PuOr_r"

QFLX:
  category: "Hydrologic cycle"

#+++++++++++++++++
# Category: Surface variables
#+++++++++++++++++

PBLH:
  category: "Surface variables"
  obs_file: "PBLH_ERA5_monthly_climo_197901-202112.nc"
  obs_name: "ERA5"
  obs_var_name: "PBLH"

PSL:
  colormap: "Oranges"
  contour_levels_range: [980, 1052, 4]
  diff_colormap: "PuOr_r"
  diff_contour_range: [-9, 9, 0.5]
  scale_factor: 0.01
  add_offset: 0
  new_unit: "hPa"
  mpl:
    colorbar:
      label : "hPa"
  category: "Surface variables"
  obs_file: "PSL_ERA5_monthly_climo_197901-202112.nc"
  obs_name: "ERA5"
  obs_var_name: "PSL"
  pct_diff_contour_levels: [-100,-75,-50,-40,-30,-20,-10,-8,-6,-4,-2,0,2,4,6,8,10,20,30,40,50,75,100]
  pct_diff_colormap: "PuOr_r"

PS:
  colormap: "Oranges"
  contour_levels: [500,600,630,660,690,720,750,780,810,840,870,900,930,960,990,1020,1050]
  diff_colormap: "PuOr_r"
  diff_contour_range: [-9, 9, 0.5]
  scale_factor: 0.01
  add_offset: 0
  new_unit: "hPa"
  mpl:
    colorbar:
      label : "hPa"
  category: "Surface variables"
  obs_file: "PS_ERA5_monthly_climo_197901-202112.nc"
  obs_name: "ERA5"
  obs_var_name: "PS"
  pct_diff_contour_levels: [-100,-75,-50,-40,-30,-20,-10,-8,-6,-4,-2,0,2,4,6,8,10,20,30,40,50,75,100]
  pct_diff_colormap: "PuOr_r"

TREFHT:
  category: "Surface variables"
  obs_file: "TREFHT_ERA5_monthly_climo_197901-202112.nc"
  obs_name: "ERA5"
  obs_var_name: "TREFHT"

TS:
  colormap: "Blues"
  contour_levels_range: [220,320, 5]
  diff_colormap: "BrBG"
  diff_contour_range: [-10, 10, 1]
  scale_factor: 1
  add_offset: 0
  new_unit: "K"
  mpl:
    colorbar:
      label : "K"
  obs_file: "ERAI_all_climo.nc"
  obs_name: "ERAI"
  obs_var_name: "TS"
  category: "Surface variables"
  pct_diff_contour_levels: [-100,-75,-50,-40,-30,-20,-10,-8,-6,-4,-2,0,2,4,6,8,10,20,30,40,50,75,100]
  pct_diff_colormap: "PuOr_r"

SST:
  colormap: "Blues"
  contour_levels_range: [220,320, 5]
  diff_colormap: "BrBG"
  diff_contour_range: [-10, 10, 1]
  scale_factor: 1
  add_offset: 0
  new_unit: "K"
  mpl:
    colorbar:
      label : "K"
  obs_file: "ERAI_all_climo.nc"
  obs_name: "ERAI"
  obs_var_name: "TS"
  category: "Surface variables"
  mask: "ocean"
  pct_diff_contour_levels: [-100,-75,-50,-40,-30,-20,-10,-8,-6,-4,-2,0,2,4,6,8,10,20,30,40,50,75,100]
  pct_diff_colormap: "PuOr_r"

U10:
  category: "Surface variables"
  pct_diff_contour_levels: [-100,-75,-50,-40,-30,-20,-10,-8,-6,-4,-2,0,2,4,6,8,10,20,30,40,50,75,100]
  pct_diff_colormap: "PuOr_r"

Surface_Wind_Stress:
  category: "Surface variables"
  pct_diff_contour_levels: [-100,-75,-50,-40,-30,-20,-10,-8,-6,-4,-2,0,2,4,6,8,10,20,30,40,50,75,100]
  pct_diff_colormap: "PuOr_r"

TAUX:
  vector_pair: "TAUY"
  vector_name: "Surface_Wind_Stress"
  category: "Surface variables"
  scale_factor: -1
  add_offset: 0
  pct_diff_contour_levels: [-100,-75,-50,-40,-30,-20,-10,-8,-6,-4,-2,0,2,4,6,8,10,20,30,40,50,75,100]
  pct_diff_colormap: "PuOr_r"

TAUY:
  vector_pair: "TAUX"
  vector_name: "Surface_Wind_Stress"
  category: "Surface variables"
  scale_factor: -1
  add_offset: 0
  pct_diff_contour_levels: [-100,-75,-50,-40,-30,-20,-10,-8,-6,-4,-2,0,2,4,6,8,10,20,30,40,50,75,100]
  pct_diff_colormap: "PuOr_r"

ICEFRAC:
  category: "Surface variables"
  pct_diff_contour_levels: [-100,-75,-50,-40,-30,-20,-10,-8,-6,-4,-2,0,2,4,6,8,10,20,30,40,50,75,100]
  pct_diff_colormap: "PuOr_r"

OCNFRAC:
  category: "Surface variables"
  pct_diff_contour_levels: [-100,-75,-50,-40,-30,-20,-10,-8,-6,-4,-2,0,2,4,6,8,10,20,30,40,50,75,100]
  pct_diff_colormap: "PuOr_r"

LANDFRAC:
  category: "Surface variables"
  pct_diff_contour_levels: [-100,-75,-50,-40,-30,-20,-10,-8,-6,-4,-2,0,2,4,6,8,10,20,30,40,50,75,100]
  pct_diff_colormap: "PuOr_r"

#+++++++++++++++++
# Category: State
#+++++++++++++++++

TMQ:
  colormap: "Oranges"
  contour_levels_range: [0, 75.0, 5.0]
  diff_colormap: "BrBG"
  diff_contour_range: [-10, 10, 0.5]
  scale_factor: 1.
  add_offset: 0
  new_unit: "kg m$^{-2}$"
  obs_file: "ERAI_all_climo.nc"
  obs_name: "ERAI"
  obs_var_name: "PREH2O"
  category: "State"
  pct_diff_contour_levels: [-100,-75,-50,-40,-30,-20,-10,-8,-6,-4,-2,0,2,4,6,8,10,20,30,40,50,75,100]
  pct_diff_colormap: "PuOr_r"

RELHUM:
  colormap: "Blues"
  contour_levels_range: [0, 105, 5]
  diff_colormap: "BrBG"
  diff_contour_range: [-15, 15, 2]
  scale_factor: 1
  add_offset: 0
  new_unit: "Fraction"
  mpl:
    colorbar:
      label : "Fraction"
  obs_file: "ERAI_all_climo.nc"
  obs_name: "ERAI"
  obs_var_name: "RELHUM"
  category: "State"
  pct_diff_contour_levels: [-100,-75,-50,-40,-30,-20,-10,-8,-6,-4,-2,0,2,4,6,8,10,20,30,40,50,75,100]
  pct_diff_colormap: "PuOr_r"

U:
  colormap: "Blues"
  contour_levels_range: [-10, 90, 5]
  diff_colormap: "BrBG"
  diff_contour_range: [-15, 15, 2]
  scale_factor: 1
  add_offset: 0
  new_unit: "ms$^{-1}$"
  mpl:
    colorbar:
      label : "ms$^{-1}$"
  obs_file: "U_ERA5_monthly_climo_197901-202112.nc"
  obs_name: "ERA5"
  obs_var_name: "U"
  vector_pair: "V"
  vector_name: "Wind"
  category: "State"
  pct_diff_contour_levels: [-100,-75,-50,-40,-30,-20,-10,-8,-6,-4,-2,0,2,4,6,8,10,20,30,40,50,75,100]
  pct_diff_colormap: "PuOr_r"

V:
  colormap: "Blues"
  contour_levels_range: [-10, 90, 5]
  diff_colormap: "BrBG"
  diff_contour_range: [-15, 15, 2]
  scale_factor: 1
  add_offset: 0
  new_unit: "ms$^{-1}$"
  mpl:
    colorbar:
      label : "ms$^{-1}$"
  obs_file: "V_ERA5_monthly_climo_197901-202112.nc"
  obs_name: "ERA5"
  obs_var_name: "V"
  vector_pair: "U"
  vector_name: "Wind"
  category: "State"
  pct_diff_contour_levels: [-100,-75,-50,-40,-30,-20,-10,-8,-6,-4,-2,0,2,4,6,8,10,20,30,40,50,75,100]
  pct_diff_colormap: "PuOr_r"

Q:
  category: "State"
  obs_file: "Q_ERA5_monthly_climo_197901-202112.nc"
  obs_name: "ERA5"
  obs_var_name: "Q"
  pct_diff_contour_levels: [-100,-75,-50,-40,-30,-20,-10,-8,-6,-4,-2,0,2,4,6,8,10,20,30,40,50,75,100]
  pct_diff_colormap: "PuOr_r"

T:
  category: "State"
  obs_file: "T_ERA5_monthly_climo_197901-202112.nc"
  obs_name: "ERA5"
  obs_var_name: "T"
  pct_diff_contour_levels: [-100,-75,-50,-40,-30,-20,-10,-8,-6,-4,-2,0,2,4,6,8,10,20,30,40,50,75,100]
  pct_diff_colormap: "PuOr_r"

OMEGA:
  category: "State"
  obs_file: "OMEGA_ERA5_monthly_climo_197901-202112.nc"
  obs_name: "ERA5"
  obs_var_name: "OMEGA"
  pct_diff_contour_levels: [-100,-75,-50,-40,-30,-20,-10,-8,-6,-4,-2,0,2,4,6,8,10,20,30,40,50,75,100]
  pct_diff_colormap: "PuOr_r"

OMEGA500:
  category: "State"
  pct_diff_contour_levels: [-100,-75,-50,-40,-30,-20,-10,-8,-6,-4,-2,0,2,4,6,8,10,20,30,40,50,75,100]
  pct_diff_colormap: "PuOr_r"
  scale_factor: 864
  add_offset: 0
  new_unit: "hPa d$^{-1}$"
  hist_bins: [-105, -100,  -95,  -90,  -85,  -80,  -75,  -70,  -65,  -60,  -55, -50,  -45,  -40,  -35,  -30,  -25,  -20,  -15,  -10,   -5,    0, 5,   10,   15,   20,   25,   30,   35,   40,   45,   50,   55, 60,   65,   70,   75,   80,   85,   90,   95,  100]

PINT:
  category: "State"
  pct_diff_contour_levels: [-100,-75,-50,-40,-30,-20,-10,-8,-6,-4,-2,0,2,4,6,8,10,20,30,40,50,75,100]
  pct_diff_colormap: "PuOr_r"

PMID:
  category: "State"
  pct_diff_contour_levels: [-100,-75,-50,-40,-30,-20,-10,-8,-6,-4,-2,0,2,4,6,8,10,20,30,40,50,75,100]
  pct_diff_colormap: "PuOr_r"

Z3:
  category: "State"
  pct_diff_contour_levels: [-100,-75,-50,-40,-30,-20,-10,-8,-6,-4,-2,0,2,4,6,8,10,20,30,40,50,75,100]
  pct_diff_colormap: "PuOr_r"

Wind:
  category: "State"
  pct_diff_contour_levels: [-100,-75,-50,-40,-30,-20,-10,-8,-6,-4,-2,0,2,4,6,8,10,20,30,40,50,75,100]
  pct_diff_colormap: "PuOr_r"

#+++++++++++++++++
# Category: Radiation
#+++++++++++++++++

QRL:
  category: "Radiation"
  pct_diff_contour_levels: [-100,-75,-50,-40,-30,-20,-10,-8,-6,-4,-2,0,2,4,6,8,10,20,30,40,50,75,100]
  pct_diff_colormap: "PuOr_r"

QRS:
  category: "Radiation"
  pct_diff_contour_levels: [-100,-75,-50,-40,-30,-20,-10,-8,-6,-4,-2,0,2,4,6,8,10,20,30,40,50,75,100]
  pct_diff_colormap: "PuOr_r"

#+++++++++++++++++
# Category: TOA energy flux
#+++++++++++++++++

RESTOM:
  colormap: "RdBu_r"
  contour_levels_range: [-100, 100, 5]
  diff_colormap: "seismic"
  diff_contour_range: [-10, 10, 0.5]
  scale_factor: 1
  add_offset: 0
  new_unit: "W m$^{-2}$"
  mpl:
    colorbar:
      label : "W m$^{-2}$"
  category: "TOA energy flux"
  derivable_from: ['FLNT','FSNT']
  pct_diff_contour_levels: [-100,-75,-50,-40,-30,-20,-10,-8,-6,-4,-2,0,2,4,6,8,10,20,30,40,50,75,100]
  pct_diff_colormap: "PuOr_r"

SWCF:
  colormap: "Blues"
  contour_levels_range: [-150, 50, 10]
  diff_colormap: "BrBG"
  diff_contour_range: [-20, 20, 2]
  scale_factor: 1
  add_offset: 0
  new_unit: "Wm$^{-2}$"
  mpl:
    colorbar:
      label : "Wm$^{-2}$"
  obs_file: "CERES_EBAF_Ed4.1_2001-2020.nc"
  obs_name: "CERES_EBAF_Ed4.1"
  obs_var_name: "toa_cre_sw_mon"
  obs_scale_factor: 1
  obs_add_offset: 0
  category: "TOA energy flux"
  pct_diff_contour_levels: [-100,-75,-50,-40,-30,-20,-10,-8,-6,-4,-2,0,2,4,6,8,10,20,30,40,50,75,100]
  pct_diff_colormap: "PuOr_r"

LWCF:
  colormap: "Oranges"
  contour_levels_range: [-10, 100, 5]
  diff_colormap: "BrBG"
  diff_contour_range: [-15, 15, 1]
  scale_factor: 1
  add_offset: 0
  new_unit: "Wm$^{-2}$"
  mpl:
    colorbar:
      label : "Wm$^{-2}$"
  obs_file: "CERES_EBAF_Ed4.1_2001-2020.nc"
  obs_name: "CERES_EBAF_Ed4.1"
  obs_var_name: "toa_cre_lw_mon"
  category: "TOA energy flux"
  pct_diff_contour_levels: [-100,-75,-50,-40,-30,-20,-10,-8,-6,-4,-2,0,2,4,6,8,10,20,30,40,50,75,100]
  pct_diff_colormap: "PuOr_r"

FSUTOA:
  colormap: "Blues"
  contour_levels_range: [-10, 180, 15]
  diff_colormap: "BrBG"
  diff_contour_range: [-15, 15, 1]
  scale_factor: 1
  add_offset: 0
  new_unit: "Wm$^{-2}$"
  mpl:
    colorbar:
      label : "Wm$^{-2}$"
  category: "TOA energy flux"
  pct_diff_contour_levels: [-100,-75,-50,-40,-30,-20,-10,-8,-6,-4,-2,0,2,4,6,8,10,20,30,40,50,75,100]
  pct_diff_colormap: "PuOr_r"

FSNT:
  colormap: "Blues"
  contour_levels_range: [120, 320, 10]
  diff_colormap: "BrBG"
  diff_contour_range: [-20, 20, 2]
  scale_factor: 1
  add_offset: 0
  new_unit: "Wm$^{-2}$"
  mpl:
    colorbar:
      label : "Wm$^{-2}$"
  obs_file: "CERES_EBAF_Ed4.1_2001-2020.nc"
  obs_name: "CERES_EBAF_Ed4.1"
  obs_var_name: "fsnt"
  category: "TOA energy flux"
  pct_diff_contour_levels: [-100,-75,-50,-40,-30,-20,-10,-8,-6,-4,-2,0,2,4,6,8,10,20,30,40,50,75,100]
  pct_diff_colormap: "PuOr_r"

FSNTC:
  category: "TOA energy flux"
  pct_diff_contour_levels: [-100,-75,-50,-40,-30,-20,-10,-8,-6,-4,-2,0,2,4,6,8,10,20,30,40,50,75,100]
  pct_diff_colormap: "PuOr_r"

FSNTOA:
  category: "TOA energy flux"
  pct_diff_contour_levels: [-100,-75,-50,-40,-30,-20,-10,-8,-6,-4,-2,0,2,4,6,8,10,20,30,40,50,75,100]
  pct_diff_colormap: "PuOr_r"

FLUT:
  category: "TOA energy flux"
  pct_diff_contour_levels: [-100,-75,-50,-40,-30,-20,-10,-8,-6,-4,-2,0,2,4,6,8,10,20,30,40,50,75,100]
  pct_diff_colormap: "PuOr_r"

FLNT:
  colormap: "Oranges"
  contour_levels_range: [120, 320, 10]
  diff_colormap: "BrBG"
  diff_contour_range: [-20, 20, 2]
  scale_factor: 1
  add_offset: 0
  new_unit: "Wm$^{-2}$"
  mpl:
    colorbar:
      label : "Wm$^{-2}$"
  obs_file: "CERES_EBAF_Ed4.1_2001-2020.nc"
  obs_name: "CERES_EBAF_Ed4.1"
  obs_var_name: "toa_lw_all_mon"
  category: "TOA energy flux"
  pct_diff_contour_levels: [-100,-75,-50,-40,-30,-20,-10,-8,-6,-4,-2,0,2,4,6,8,10,20,30,40,50,75,100]
  pct_diff_colormap: "PuOr_r"

FLNTC:
  colormap: "Oranges"
  contour_levels_range: [120, 320, 10]
  diff_colormap: "BrBG"
  diff_contour_range: [-20, 20, 2]
  scale_factor: 1
  add_offset: 0
  new_unit: "Wm$^{-2}$"
  mpl:
    colorbar:
      label : "Wm$^{-2}$"
  obs_file: "CERES_EBAF_Ed4.1_2001-2020.nc"
  obs_name: "CERES_EBAF_Ed4.1"
  obs_var_name: "toa_lw_clr_t_mon"
  category: "TOA energy flux"
  pct_diff_contour_levels: [-100,-75,-50,-40,-30,-20,-10,-8,-6,-4,-2,0,2,4,6,8,10,20,30,40,50,75,100]
  pct_diff_colormap: "PuOr_r"

#+++++++++++++++++
# Category: Surface energy flux
#+++++++++++++++++

FSDS:
  category: "Sfc energy flux"
  pct_diff_contour_levels: [-100,-75,-50,-40,-30,-20,-10,-8,-6,-4,-2,0,2,4,6,8,10,20,30,40,50,75,100]
  pct_diff_colormap: "PuOr_r"

FSDSC:
  category: "Sfc energy flux"
  pct_diff_contour_levels: [-100,-75,-50,-40,-30,-20,-10,-8,-6,-4,-2,0,2,4,6,8,10,20,30,40,50,75,100]
  pct_diff_colormap: "PuOr_r"

FSNS:
  colormap: "Blues"
  contour_levels_range: [-10, 300, 20]
  diff_colormap: "BrBG"
  diff_contour_range: [-24, 24, 2]
  scale_factor: 1
  add_offset: 0
  new_unit: "Wm$^{-2}$"
  mpl:
    colorbar:
      label : "Wm$^{-2}$"
  obs_file: "CERES_EBAF_Ed4.1_2001-2020.nc"
  obs_name: "CERES_EBAF_Ed4.1"
  obs_var_name: "sfc_net_sw_all_mon"
  category: "Sfc energy flux"
  pct_diff_contour_levels: [-100,-75,-50,-40,-30,-20,-10,-8,-6,-4,-2,0,2,4,6,8,10,20,30,40,50,75,100]
  pct_diff_colormap: "PuOr_r"

FSNSC:
  colormap: "Blues"
  contour_levels_range: [-10, 300, 20]
  diff_colormap: "BrBG"
  diff_contour_range: [-24, 24, 2]
  scale_factor: 1
  add_offset: 0
  new_unit: "Wm$^{-2}$"
  mpl:
    colorbar:
      label : "Wm$^{-2}$"
  obs_file: "CERES_EBAF_Ed4.1_2001-2020.nc"
  obs_name: "CERES_EBAF_Ed4.1"
  obs_var_name: "sfc_net_sw_clr_t_mon"
  category: "Sfc energy flux"
  pct_diff_contour_levels: [-100,-75,-50,-40,-30,-20,-10,-8,-6,-4,-2,0,2,4,6,8,10,20,30,40,50,75,100]
  pct_diff_colormap: "PuOr_r"

FLDS:
  colormap: "Oranges"
  contour_levels_range: [100, 500, 25]
  diff_colormap: "BrBG"
  diff_contour_range: [-20, 20, 2]
  scale_factor: 1
  add_offset: 0
  new_unit: "Wm$^{-2}$"
  mpl:
    colorbar:
      label : "Wm$^{-2}$"
  obs_file: "CERES_EBAF_Ed4.1_2001-2020.nc"
  obs_name: "CERES_EBAF_Ed4.1"
  obs_var_name: "sfc_lw_down_all_mon"
  category: "Sfc energy flux"
  pct_diff_contour_levels: [-100,-75,-50,-40,-30,-20,-10,-8,-6,-4,-2,0,2,4,6,8,10,20,30,40,50,75,100]
  pct_diff_colormap: "PuOr_r"

FLNS:
  category: "Sfc energy flux"
  pct_diff_contour_levels: [-100,-75,-50,-40,-30,-20,-10,-8,-6,-4,-2,0,2,4,6,8,10,20,30,40,50,75,100]
  pct_diff_colormap: "PuOr_r"

FLNSC:
  category: "Sfc energy flux"
  pct_diff_contour_levels: [-100,-75,-50,-40,-30,-20,-10,-8,-6,-4,-2,0,2,4,6,8,10,20,30,40,50,75,100]
  pct_diff_colormap: "PuOr_r"

SHFLX:
  category: "Sfc energy flux"
  pct_diff_contour_levels: [-100,-75,-50,-40,-30,-20,-10,-8,-6,-4,-2,0,2,4,6,8,10,20,30,40,50,75,100]
  pct_diff_colormap: "PuOr_r"

LHFLX:
  colormap: "Blues"
  contour_levels_range: [0, 220, 10]
  diff_colormap: "BrBG"
  diff_contour_range: [-45, 45, 5]
  scale_factor: 1
  add_offset: 0
  new_unit: "Wm$^{-2}$"
  mpl:
    colorbar:
      label : "Wm$^{-2}$"
  obs_file: "ERAI_all_climo.nc"
  obs_name: "ERAI"
  obs_var_name: "LHFLX"
  category: "Sfc energy flux"
  pct_diff_contour_levels: [-100,-75,-50,-40,-30,-20,-10,-8,-6,-4,-2,0,2,4,6,8,10,20,30,40,50,75,100]
  pct_diff_colormap: "PuOr_r"

#+++++++++++++++++
# Category: COSP
#+++++++++++++++++

CLDTOT_ISCCP:
  category: "COSP"
  pct_diff_contour_levels: [-100,-75,-50,-40,-30,-20,-10,-8,-6,-4,-2,0,2,4,6,8,10,20,30,40,50,75,100]
  pct_diff_colormap: "PuOr_r"

CLIMODIS:
  category: "COSP"
  pct_diff_contour_levels: [-100,-75,-50,-40,-30,-20,-10,-8,-6,-4,-2,0,2,4,6,8,10,20,30,40,50,75,100]
  pct_diff_colormap: "PuOr_r"

CLWMODIS:
  category: "COSP"
  pct_diff_contour_levels: [-100,-75,-50,-40,-30,-20,-10,-8,-6,-4,-2,0,2,4,6,8,10,20,30,40,50,75,100]
  pct_diff_colormap: "PuOr_r"

FISCCP1_COSP:
  category: "COSP"
  pct_diff_contour_levels: [-100,-75,-50,-40,-30,-20,-10,-8,-6,-4,-2,0,2,4,6,8,10,20,30,40,50,75,100]
  pct_diff_colormap: "PuOr_r"

ICE_ICLD_VISTAU:
  category: "COSP"
  pct_diff_contour_levels: [-100,-75,-50,-40,-30,-20,-10,-8,-6,-4,-2,0,2,4,6,8,10,20,30,40,50,75,100]
  pct_diff_colormap: "PuOr_r"

IWPMODIS:
  category: "COSP"
  pct_diff_contour_levels: [-100,-75,-50,-40,-30,-20,-10,-8,-6,-4,-2,0,2,4,6,8,10,20,30,40,50,75,100]
  pct_diff_colormap: "PuOr_r"

LIQ_ICLD_VISTAU:
  category: "COSP"
  pct_diff_contour_levels: [-100,-75,-50,-40,-30,-20,-10,-8,-6,-4,-2,0,2,4,6,8,10,20,30,40,50,75,100]
  pct_diff_colormap: "PuOr_r"

LWPMODIS:
  category: "COSP"
  pct_diff_contour_levels: [-100,-75,-50,-40,-30,-20,-10,-8,-6,-4,-2,0,2,4,6,8,10,20,30,40,50,75,100]
  pct_diff_colormap: "PuOr_r"

MEANCLDALB_ISCCP:
  category: "COSP"
  pct_diff_contour_levels: [-100,-75,-50,-40,-30,-20,-10,-8,-6,-4,-2,0,2,4,6,8,10,20,30,40,50,75,100]
  pct_diff_colormap: "PuOr_r"

MEANPTOP_ISCCP:
  category: "COSP"
  pct_diff_contour_levels: [-100,-75,-50,-40,-30,-20,-10,-8,-6,-4,-2,0,2,4,6,8,10,20,30,40,50,75,100]
  pct_diff_colormap: "PuOr_r"

MEANTAU_ISCCP:
  category: "COSP"
  pct_diff_contour_levels: [-100,-75,-50,-40,-30,-20,-10,-8,-6,-4,-2,0,2,4,6,8,10,20,30,40,50,75,100]
  pct_diff_colormap: "PuOr_r"

MEANTB_ISCCP:
  category: "COSP"
  pct_diff_contour_levels: [-100,-75,-50,-40,-30,-20,-10,-8,-6,-4,-2,0,2,4,6,8,10,20,30,40,50,75,100]
  pct_diff_colormap: "PuOr_r"

MEANTBCLR_ISCCP:
  category: "COSP"
  pct_diff_contour_levels: [-100,-75,-50,-40,-30,-20,-10,-8,-6,-4,-2,0,2,4,6,8,10,20,30,40,50,75,100]
  pct_diff_colormap: "PuOr_r"

PCTMODIS:
  category: "COSP"
  pct_diff_contour_levels: [-100,-75,-50,-40,-30,-20,-10,-8,-6,-4,-2,0,2,4,6,8,10,20,30,40,50,75,100]
  pct_diff_colormap: "PuOr_r"

REFFCLIMODIS:
  category: "COSP"
  pct_diff_contour_levels: [-100,-75,-50,-40,-30,-20,-10,-8,-6,-4,-2,0,2,4,6,8,10,20,30,40,50,75,100]
  pct_diff_colormap: "PuOr_r"

REFFCLWMODIS:
  category: "COSP"
  pct_diff_contour_levels: [-100,-75,-50,-40,-30,-20,-10,-8,-6,-4,-2,0,2,4,6,8,10,20,30,40,50,75,100]
  pct_diff_colormap: "PuOr_r"

SNOW_ICLD_VISTAU:
  category: "COSP"
  pct_diff_contour_levels: [-100,-75,-50,-40,-30,-20,-10,-8,-6,-4,-2,0,2,4,6,8,10,20,30,40,50,75,100]
  pct_diff_colormap: "PuOr_r"

TAUTMODIS:
  category: "COSP"
  pct_diff_contour_levels: [-100,-75,-50,-40,-30,-20,-10,-8,-6,-4,-2,0,2,4,6,8,10,20,30,40,50,75,100]
  pct_diff_colormap: "PuOr_r"

TAUWMODIS:
  category: "COSP"
  pct_diff_contour_levels: [-100,-75,-50,-40,-30,-20,-10,-8,-6,-4,-2,0,2,4,6,8,10,20,30,40,50,75,100]
  pct_diff_colormap: "PuOr_r"

TOT_CLD_VISTAU:
  category: "COSP"
  pct_diff_contour_levels: [-100,-75,-50,-40,-30,-20,-10,-8,-6,-4,-2,0,2,4,6,8,10,20,30,40,50,75,100]
  pct_diff_colormap: "PuOr_r"

TOT_ICLD_VISTAU:
  category: "COSP"
  pct_diff_contour_levels: [-100,-75,-50,-40,-30,-20,-10,-8,-6,-4,-2,0,2,4,6,8,10,20,30,40,50,75,100]
  pct_diff_colormap: "PuOr_r"


#+++++++++++++++++
# Category: Other
#+++++++++++++++++

H2O:
  colormap: "PuOr_r"
  diff_colormap: "BrBG"
  scale_factor: 1
  add_offset: 0
  new_unit: "mol mol$^{-1}$"
  mpl:
    colorbar:
      label: "mol mol$^{-1}$"
  plot_log_pressure: True
  pct_diff_contour_levels: [-100,-75,-50,-40,-30,-20,-10,-8,-6,-4,-2,0,2,4,6,8,10,20,30,40,50,75,100]
  pct_diff_colormap: "PuOr_r"

OMEGAT:
  colormap: "PuOr_r"
  diff_colormap: "coolwarm"
  plot_log_pressure: True
  pct_diff_contour_levels: [-100,-75,-50,-40,-30,-20,-10,-8,-6,-4,-2,0,2,4,6,8,10,20,30,40,50,75,100]
  pct_diff_colormap: "PuOr_r"

#++++++++++++++
# Category: TEM
#++++++++++++++

uzm:
  ylim: [1e3,1]
  units: m s-1
  long_name: Zonal-Mean zonal wind
  obs_file: "TEM_ERA5.nc"
  obs_name: "ERA5"
  obs_var_name: "uzm"

vzm:
  ylim: [1e3,1]
  units: m s-1
  long_name: Zonal-Mean meridional wind
  obs_file: "TEM_ERA5.nc"
  obs_name: "ERA5"
  obs_var_name: "vzm"

epfy:
  ylim: [1e2,1]
  units: m3 s−2
  long_name: northward component of the Eliassen–Palm flux
  obs_file: "TEM_ERA5.nc"
  obs_name: "ERA5"
  obs_var_name: "epfy"

epfz:
  ylim: [1e2,1]
  units: m3 s−2
  long_name: upward component of the Eliassen–Palm flux
  obs_file: "TEM_ERA5.nc"
  obs_name: "ERA5"
  obs_var_name: "epfz"

vtem:
  ylim: [1e2,1]
  units: m/s
  long_name: Transformed Eulerian mean northward wind
  obs_file: "TEM_ERA5.nc"
  obs_name: "ERA5"
  obs_var_name: "vtem"

wtem:
  ylim: [1e2,1]
  units: m/s
  long_name: Transformed Eulerian mean upward wind
  obs_file: "TEM_ERA5.nc"
  obs_name: "ERA5"
  obs_var_name: "wtem"

psitem:
  ylim: [1e2,1]
  units: m3 s−2
  long_name: Transformed Eulerian mean mass stream function
  obs_file: "TEM_ERA5.nc"
  obs_name: "ERA5"
  obs_var_name: "psitem"

utendepfd:
  ylim: [1e2,1]
  units: m3 s−2
  long_name: tendency of eastward wind due to Eliassen-Palm flux divergence
  obs_file: "TEM_ERA5.nc"
  obs_name: "ERA5"
  obs_var_name: "utendepfd"

utendvtem:
  ylim: [1e2,1]
  units: m3 s−2
  long_name: tendency of eastward wind due to TEM northward wind advection and the coriolis term
  obs_file: "TEM_ERA5.nc"
  obs_name: "ERA5"
  obs_var_name: "utendvtem"

utendwtem:
  ylim: [1e2,1]
  units: m3 s−2
  long_name: tendency of eastward wind due to TEM upward wind advection
  obs_file: "TEM_ERA5.nc"
  obs_name: "ERA5"
  obs_var_name: "utendwtem"

#######



# Plot Specific formatting
##########################

# Chemistry and Aerosol Budget Tables
#------------------------------------
budget_tables:
  # INPUTS
  #list of the gaseous variables to be caculated.
  GAS_VARIABLES: ['CH4','CH3CCL3', 'CO', 'O3', 'ISOP', 'MTERP', 'CH3OH', 'CH3COCH3']

  # list of the aerosol variables to be caculated.
  AEROSOL_VARIABLES: ['AOD','SOA', 'SALT', 'DUST', 'POM', 'BC', 'SO4']

  # For the case that outputs are saved for a specific region.
  # i.e., when using fincllonlat in user_nl_cam
  ext1_SE: ''

  # Tropospheric Values
  # -------------------
  # if True, calculate only Tropospheric values
  # if False, all layers
  # tropopause is defiend as o3>150ppb. If needed, change accordingly.
  Tropospheric: True

  ### NOT WORKING FOR NOW
  # To calculate the budgets only for a region
  # Lat/Lon extent
  limit: (20,20,40,120)
  regional: False

  #Dictionary for Molecular weights. Keys must be consistent with variable name
  # For aerosols, the MW is used only for chemical loss, chemical production, and elevated emission calculations
  # For SO4, we report everything in terms of Sulfur, so we use Sulfur MW here
  MW: {'O3':48,
        'CH4':16,
        'CO':28,
        'ISOP':68,
        'MTERP':136,
        'SOA':144.132,
        'SALT':58.4412,
        'SO4':32.066,
        'POM':12.011,
        'BC':12.011 ,
        'DUST':168.0456,
        'CH3CCL3':133.4042,
        'CH3OH':32,
        'CH3COCH3':58}

  # Avogadro's Number
  AVO: 6.022e23
  # gravity
  gr: 9.80616
  # Mw air
  Mwair: 28.97

  # The variables in the list below must be aerosols - do not add AOD and DAOD
  # WARNING: no need to change this list, unless for a specific need!
  AEROSOLS: ['SOA', 'SALT', 'DUST', 'POM', 'BC', 'SO4']

#-----------



# Plot Specific formatting
##########################

# AOD 4-Panel plots vs MERRA and MODIS
#-------------------------------------
aod_diags:
    plot_params:
      range_min: -0.4
      range_max: 0.4
      nlevel: 17
      colormap: "bwr"

    plot_params_relerr:
      range_max: 100
      range_min: -100
      nlevel: 21
      colormap: "PuOr_r"

#-----------

#End of File<|MERGE_RESOLUTION|>--- conflicted
+++ resolved
@@ -69,11 +69,8 @@
 # Available ADF Default Plot Types
 #+++++++++++++
 default_ptypes: ["Tables","LatLon","LatLon_Vector","Zonal","Meridional",
-<<<<<<< HEAD
-                  "NHPolar","SHPolar","TimeSeries","GlobalHistogramTS", "GlobalHistogramClimo","Special"]
-=======
-                  "NHPolar","SHPolar","TimeSeries","ENSO","Special",]
->>>>>>> 52af4d26
+                 "NHPolar","SHPolar","TimeSeries","ENSO","GlobalHistogramTS", 
+                 "GlobalHistogramClimo","Special"]
 
 #+++++++++++++
 # Constants
