"""                                                                    .
Generic computation and plotting helper functions

Functions
---------
load_dataset()
    generalized load dataset method used for plotting/analysis functions
use_this_norm()
    switches matplotlib color normalization method
get_difference_colors(values)
    Provide a color norm and colormap assuming `values` is a difference field.
mask_land_or_ocean(arr, msk, use_nan=False)
    Apply a land or ocean mask to provided variable.
get_central_longitude(*args)
    Determine central longitude for maps.
global_average(fld, wgt, verbose=False)
    pure numpy global average.
spatial_average(indata, weights=None, spatial_dims=None)
    Compute spatial average
wgt_rmse(fld1, fld2, wgt):
    Calculate the area-weighted RMSE.
annual_mean(data, whole_years=False, time_name='time'):
    Calculate annual averages from time series data.
seasonal_mean(data, season=None, is_climo=None):
    Calculates the time-weighted seasonal average (or average over all time).
domain_stats(data, domain):
    Provides statistics in specified region.
make_polar_plot(wks, case_nickname, base_nickname,
                    case_climo_yrs, baseline_climo_yrs,
                    d1:xr.DataArray, d2:xr.DataArray, difference:Optional[xr.DataArray]=None,
                    domain:Optional[list]=None, hemisphere:Optional[str]=None, **kwargs):
    Make a stereographic polar plot for the given data and hemisphere.
plot_map_vect_and_save(wks, case_nickname, base_nickname,
                           case_climo_yrs, baseline_climo_yrs,
                           plev, umdlfld_nowrap, vmdlfld_nowrap,
                           uobsfld_nowrap, vobsfld_nowrap,
                           udiffld_nowrap, vdiffld_nowrap, **kwargs):
    Plots a vector field on a map.
plot_map_and_save(wks, case_nickname, base_nickname,
                      case_climo_yrs, baseline_climo_yrs,
                      mdlfld, obsfld, diffld, **kwargs):
    Map plots of `mdlfld`, `obsfld`, and their difference, `diffld`.
pres_from_hybrid(psfc, hya, hyb, p0=100000.):
    Converts a hybrid level to a pressure
vert_remap(x_mdl, p_mdl, plev)
    Interpolates to specified pressure levels.
lev_to_plev(data, ps, hyam, hybm, P0=100000., new_levels=None, convert_to_mb=False)
    Interpolate model hybrid levels to specified pressure levels.
pmid_to_plev(data, pmid, new_levels=None, convert_to_mb=False)
    Interpolate `data` from hybrid-sigma levels to isobaric levels using provided mid-level pressures.
zonal_mean_xr(fld)
    Average over all dimensions except `lev` and `lat`.
validate_dims(fld, list_of_dims)
    Checks if specified dimensions are in a DataArray
lat_lon_validate_dims(fld)
    Check if input field has lat and lon.
zm_validate_dims(fld)
    Check for dimensions for zonal average.
zonal_plot(lat, data, ax=None, color=None, **kwargs)
    Make a line plot or pressure-latitude plot of `data`.
meridional_plot(lon, data, ax=None, color=None, **kwargs)
    Make a line plot or pressure-longitude plot of `data`.
prep_contour_plot
    Preparation for making contour plots.
plot_zonal_mean_and_save
    zonal mean plot
plot_meridional_mean_and_save
    meridioanl mean plot
square_contour_difference
    Produce filled contours of fld1, fld2, and their difference with square axes.

Notes
-----
This module includes several "private" methods intended for internal use only.

_plot_line(axobject, xdata, ydata, color, **kwargs)
    Create a generic line plot
_meridional_plot_line

_zonal_plot_line

_zonal_plot_preslat

_meridional_plot_preslon

"""

#import statements:
from typing import Optional
import numpy as np
import xarray as xr
import pandas as pd
import matplotlib as mpl
import cartopy.crs as ccrs
#nice formatting for tick labels
from cartopy.mpl.ticker import LongitudeFormatter, LatitudeFormatter
from cartopy.util import add_cyclic_point
import geocat.comp as gcomp
from mpl_toolkits.axes_grid1.inset_locator import inset_axes
from matplotlib.lines import Line2D
import matplotlib.cm as cm

from adf_diag import AdfDiag
from adf_base import AdfError

import warnings  # use to warn user about missing files.

#Format warning messages:
def my_formatwarning(msg, *args, **kwargs):
    """Issue `msg` as warning."""
    return str(msg) + '\n'
warnings.formatwarning = my_formatwarning

#Set non-X-window backend for matplotlib:
mpl.use('Agg')

#Now import pyplot:
import matplotlib.pyplot as plt

empty_message = "No Valid\nData Points"
props = {'boxstyle': 'round', 'facecolor': 'wheat', 'alpha': 0.9}


#Set seasonal ranges:
seasons = {"ANN": np.arange(1,13,1),
            "DJF": [12, 1, 2],
            "JJA": [6, 7, 8],
            "MAM": [3, 4, 5],
            "SON": [9, 10, 11]
            }


#################
#HELPER FUNCTIONS
#################

def load_dataset(fils):
    """
    This method exists to get an xarray Dataset from input file information that can be passed into the plotting methods.

    Parameters
    ----------
    fils : list
        strings or paths to input file(s)

    Returns
    -------
    xr.Dataset

    Notes
    -----
    When just one entry is provided, use `open_dataset`, otherwise `open_mfdatset`
    """
    if len(fils) == 0:
        warnings.warn(f"\t    WARNING: Input file list is empty.")
        return None
    elif len(fils) > 1:
        return xr.open_mfdataset(fils, combine='by_coords')
    else:
        return xr.open_dataset(fils[0])
    #End if
#End def

def use_this_norm():
    """Just use the right normalization; avoids a deprecation warning."""

    mplversion = [int(x) for x in mpl.__version__.split('.')]
    if mplversion[0] < 3:
        return mpl.colors.Normalize, mplversion[0]
    else:
        if mplversion[1] < 2:
            return mpl.colors.DivergingNorm, mplversion[0]
        else:
            return mpl.colors.TwoSlopeNorm, mplversion[0]


def get_difference_colors(values):
    """Provide a color norm and colormap assuming this is a difference field.

    Parameters
    ----------
    values : array-like
        can be either the data field or a set of specified contour levels.

    Returns
    -------
    dnorm
        Matplotlib color nomalization
    cmap
        Matplotlib colormap

    Notes
    -----
    Uses 'OrRd' colormap for positive definite, 'BuPu_r' for negative definite,
    and 'RdBu_r' centered on zero if there are values of both signs.
    """
    normfunc, mplv = use_this_norm()
    dmin = np.min(values)
    dmax = np.max(values)
    # color normalization for difference
    if ((dmin < 0) and (0 < dmax)):
        dnorm = normfunc(vmin=np.min(values), vmax=np.max(values), vcenter=0.0)
        cmap = mpl.cm.RdBu_r
    else:
        dnorm = mpl.colors.Normalize(vmin=np.min(values), vmax=np.max(values))
        if dmin >= 0:
            cmap = mpl.cm.OrRd
        elif dmax <= 0:
            cmap = mpl.cm.BuPu_r
        else:
            dnorm = mpl.colors.TwoSlopeNorm(vmin=dmin, vcenter=0, vmax=dmax)
    return dnorm, cmap


def mask_land_or_ocean(arr, msk, use_nan=False):
    """Apply a land or ocean mask to provided variable.

    Parameters
    ----------
    arr : xarray.DataArray
        the xarray variable to apply the mask to.
    msk : xarray.DataArray
        the xarray variable that contains the land or ocean mask,
        assumed to be the same shape as "arr".
    use_nan : bool, optional
        argument for whether to set the missing values
        to np.nan values instead of the defaul "-999." values.

    Returns
    -------
    arr : xarray.DataArray
        Same as input `arr` but masked as specified.
    """

    if use_nan:
        missing_value = np.nan
    else:
        missing_value = -999.
    #End if

    arr = xr.where(msk>=0.9,arr,missing_value)
    arr.attrs["missing_value"] = missing_value
    return(arr)


def get_central_longitude(*args):
    """Determine central longitude for maps.

    Allows an arbitrary number of arguments.
    If any of the arguments is an instance of `AdfDiag`, then check
    whether it has a `central_longitude` in `diag_basic_info`.
    _This case takes precedence._
    _Else_, if any of the arguments are scalars in [-180, 360],
    assumes the FIRST ONE is the central longitude.
    There are no other possible conditions, so if none of those are met,
    returns the default value of 180.

    Parameters
    ----------
    *args : tuple
        Any number of objects to check for `central_longitude`.
        After that, looks for the first number between -180 and 360 in the args.

    Notes
    -----
    This allows a script to, for example, allow a config file to specify, but also have a preference:
    `get_central_longitude(AdfObj, 30.0)`
    """
    chk_for_adf = [isinstance(arg, AdfDiag) for arg in args]
    # preference is to get value from AdfDiag:
    if any(chk_for_adf):
        for arg in args:
            if isinstance(arg, AdfDiag):
                result = arg.get_basic_info('central_longitude', required=False)
                if (isinstance(result, int) or isinstance(result, float)) and \
                   (result >= -180) and (result <= 360):
                    return result
                else:
                    #If result exists, then write info to debug log:
                    if result:
                        msg = f"central_lngitude of type '{type(result).__name__}'"
                        msg += f" and value '{result}', which is not a valid longitude"
                        msg += " for the ADF."
                        arg.debug_log(msg)
                    #End if

                    #There is only one ADF object per ADF run, so if its
                    #not present or configured correctly then no
                    #reason to keep looking:
                    break
                #End if
            #End if
        #End for
    #End if

    # 2nd pass through arguments, look for numbers:
    for arg in args:
        if (isinstance(arg, float) or isinstance(arg, int)) and ((arg >= -180) and (arg <= 360)):
            return arg
        #End if
    else:
        # this is the `else` on the for loop --> if non of the arguments meet the criteria, do this.
        print("No valid central longitude specified. Defaults to 180.")
        return 180
    #End if


def transform_coordinates_for_projection(proj, lon, lat):
    """
    Explicitly project coordinates using the projection object.
    
    Parameters
    ----------
    proj : cartopy.ccrs.CRS
        projection object
    lat : xarray.DataArray or numpy.ndarray
        latitudes (in degrees)
    lon :array.DataArray or numpy.ndarray
        longitudes (in degrees)
        
    Returns
    -------
    x_proj : numpy.ndarray
        array of projected longitudes
    y_proj : numpy.ndarray
        array of projected latitudes

    Notes
    -----
    This is what cartopy's transform_first=True *should* be doing internally.
    We find that it sometimes fails for polar plots, so do it with this manually.
    This dramatically speeds up polar plots.    
    """
    lons, lats = np.meshgrid(lon, lat)
    x_proj, y_proj, _ = proj.transform_points(ccrs.PlateCarree(), lons, lats).T # .T to unpack, .T again to get x,y,z arrays
    return x_proj.T, y_proj.T


#######

def global_average(fld, wgt, verbose=False):
    """A simple, pure numpy global average.

    Parameters
    ----------
    fld : np.ndarray
        an input ndarray
    wgt : np.ndarray
        a 1-dimensional array of weights, should be same size as one dimension of `fld`
    verbose : bool, optional
        prints information when `True`

    Returns
    -------
    weighted average of `fld`
    """

    s = fld.shape
    for i in range(len(s)):
        if np.size(fld, i) == len(wgt):
            a = i
            break
    fld2 = np.ma.masked_invalid(fld)
    if verbose:
        print("(global_average)-- fraction of mask that is True: {}".format(np.count_nonzero(fld2.mask) / np.size(fld2)))
        print("(global_average)-- apply ma.average along axis = {} // validate: {}".format(a, fld2.shape))
    avg1, sofw = np.ma.average(fld2, axis=a, weights=wgt, returned=True) # sofw is sum of weights

    return np.ma.average(avg1)


def spatial_average(indata, weights=None, spatial_dims=None):
    """Compute spatial average.

    Parameters
    ----------
    indata : xr.DataArray
        input data
    weights : np.ndarray or xr.DataArray, optional
        the weights to apply, see Notes for default behavior
    spatial_dims : list, optional
        list of dimensions to average, see Notes for default behavior

    Returns
    -------
    xr.DataArray
        weighted average of `indata`

    Notes
    -----
    When `weights` is not provided, tries to find sensible values.
    If there is a 'lat' dimension, use `cos(lat)`.
    If there is a 'ncol' dimension, looks for `area` in `indata`.
    Otherwise, set to equal weights.

    Makes an attempt to identify the spatial variables when `spatial_dims` is None.
    Will average over `ncol` if present, and then will check for `lat` and `lon`.
    When none of those three are found, raise an AdfError.
    """
    import warnings

    if weights is None:
        #Calculate spatial weights:
        if 'lat' in indata.coords:
            weights = np.cos(np.deg2rad(indata.lat))
            weights.name = "weights"
        elif 'ncol' in indata.dims:
            if 'area' in indata:
                warnings.warn("area variable being used to generated normalized weights.")
                weights = indata['area'] / indata['area'].sum()
            else:
                warnings.warn("\t  We need a way to get area variable. Using equal weights.")
                weights = xr.DataArray(1.)
            weights.name = "weights"
        else:
            weights = xr.DataArray(1.)
            weights.name = "weights"
            warnings.warn("Un-recognized spatial dimensions: using equal weights for all grid points.")
        #End if
    #End if

    #Apply weights to input data:
    weighted = indata.weighted(weights)

    # we want to average over all non-time dimensions
    if spatial_dims is None:
        if 'ncol' in indata.dims:
            spatial_dims = ['ncol']
        else:
            spatial_dims = [dimname for dimname in indata.dims if (('lat' in dimname.lower()) or ('lon' in dimname.lower()))]

    if not spatial_dims:
        #Scripts using this function likely expect the horizontal dimensions
        #to be removed via the application of the mean. So in order to avoid
        #possibly unexpected behavior due to arrays being incorrectly dimensioned
        #(which could be difficult to debug) the ADF should die here:
        emsg = "spatial_average: No spatial dimensions were identified,"
        emsg += " so can not perform average."
        raise AdfError(emsg)

    return weighted.mean(dim=spatial_dims, keep_attrs=True)


def wgt_rmse(fld1, fld2, wgt):
    """Calculate the area-weighted RMSE.

    Parameters
    ----------
    fld1, fld2 : array-like
        2-dimensional spatial fields with the same shape.
        They can be xarray DataArray or numpy arrays.
    wgt : array-like
        the weight vector, expected to be 1-dimensional,
        matching length of one dimension of the data.

    Returns
    -------
    float
        root mean squared error

    Notes:
    ```rmse = sqrt( mean( (fld1 - fld2)**2 ) )```
    """
    assert len(fld1.shape) == 2,     "Input fields must have exactly two dimensions."
    assert fld1.shape == fld2.shape, "Input fields must have the same array shape."
    # in case these fields are in dask arrays, compute them now.
    if hasattr(fld1, "compute"):
        fld1 = fld1.compute()
    if hasattr(fld2, "compute"):
        fld2 = fld2.compute()
    if isinstance(fld1, xr.DataArray) and isinstance(fld2, xr.DataArray):
        return (np.sqrt(((fld1 - fld2)**2).weighted(wgt).mean())).values.item()
    else:
        check = [len(wgt) == s for s in fld1.shape]
        if ~np.any(check):
            raise IOError(f"Sorry, weight array has shape {wgt.shape} which is not compatible with data of shape {fld1.shape}")
        check = [len(wgt) != s for s in fld1.shape]
        dimsize = fld1.shape[np.argwhere(check).item()]  # want to get the dimension length for the dim that does not match the size of wgt
        warray = np.tile(wgt, (dimsize, 1)).transpose()   # May need more logic to ensure shape is correct.
        warray = warray / np.sum(warray) # normalize
        wmse = np.sum(warray * (fld1 - fld2)**2)
        return np.sqrt( wmse ).item()


#######
# Time-weighted averaging

def annual_mean(data, whole_years=False, time_name='time'):
    """Calculate annual averages from monthly time series data.

    Parameters
    ----------
    data : xr.DataArray or xr.Dataset
        monthly data values with temporal dimension
    whole_years : bool, optional
        whether to restrict endpoints of the average to
        start at first January and end at last December
    time_name : str, optional
        name of the time dimension, defaults to `time`

    Returns
    -------
    result : xr.DataArray or xr.Dataset
        `data` reduced to annual averages

    Notes
    -----
    This function assumes monthly data, and weights the average by the
    number of days in each month.

    `result` includes an attribute that reports the date range used for the average.
    """
    assert time_name in data.coords, f"Did not find the expected time coordinate '{time_name}' in the data"
    if whole_years:
        first_january = np.argwhere((data.time.dt.month == 1).values)[0].item()
        last_december = np.argwhere((data.time.dt.month == 12).values)[-1].item()
        data_to_avg = data.isel(time=slice(first_january,last_december+1)) # PLUS 1 BECAUSE SLICE DOES NOT INCLUDE END POINT
    else:
        data_to_avg = data
    date_range_string = f"{data_to_avg['time'][0]} -- {data_to_avg['time'][-1]}"

    # this provides the normalized monthly weights in each year
    # -- do it for each year to allow for non-standard calendars (360-day)
    # -- and also to provision for data with leap years
    days_gb = data_to_avg.time.dt.daysinmonth.groupby('time.year').map(lambda x: x / x.sum())
    # weighted average with normalized weights: <x> = SUM x_i * w_i  (implied division by SUM w_i)
    result =  (data_to_avg * days_gb).groupby('time.year').sum(dim='time')
    result.attrs['averaging_period'] = date_range_string
    result.attrs['units'] = data.attrs.get("units",None)
    return result


def seasonal_mean(data, season=None, is_climo=None):
    """Calculates the time-weighted seasonal average (or average over all time).

    Parameters
    ----------
    data : xarray.DataArray or xarray.Dataset
        data to be averaged
    season : str, optional
        the season to extract from `data`
        If season is `ANN` or None, average all available time.
    is_climo : bool, optional
        If True, expects data to have time or month dimenion of size 12.
        If False, then 'time' must be a coordinate,
        and the `time.dt.days_in_month` attribute must be available.

    Returns
    -------
    xarray.DataArray or xarray.Dataset
        the average of `data` in season `season`

    Notes
    -----
    If the data is a climatology, the code will make an attempt to understand the time or month
    dimension, but will assume that it is ordered from January to December.
    If the data is a climatology and is just a numpy array with one dimension that is size 12,
    it will assume that dimension is time running from January to December.
    """
    if season is not None:
        assert season in ["ANN", "DJF", "JJA", "MAM", "SON"], f"Unrecognized season string provided: '{season}'"
    elif season is None:
        season = "ANN"

    try:
        month_length = data.time.dt.days_in_month
    except (AttributeError, TypeError):
        # do our best to determine the temporal dimension and assign weights
        if not is_climo:
            raise ValueError("Non-climo file provided, but without a decoded time dimension.")
        else:
            # CLIMO file: try to determine which dimension is month
            has_time = False
            if isinstance(data, xr.DataArray):
                has_time = 'time' in data.dims
                if not has_time:
                    if "month" in data.dims:
                        data = data.rename({"month":"time"})
                        has_time = True
            if not has_time:
                # this might happen if a pure numpy array gets passed in
                # --> assumes ordered January to December.
                assert ((12 in data.shape) and (data.shape.count(12) == 1)), f"Sorry, {data.shape.count(12)} dimensions have size 12, making determination of which dimension is month ambiguous. Please provide a `time` or `month` dimension."
                time_dim_num = data.shape.index(12)
                fakedims = [f"dim{n}" for n in range(len(data.shape))]
                fakedims[time_dim_num] = "time"
                data = xr.DataArray(data, dims=fakedims, attrs=data.attrs)
            timefix = pd.date_range(start='1/1/1999', end='12/1/1999', freq='MS') # generic time coordinate from a non-leap-year
            data = data.assign_coords({"time":timefix})
        month_length = data.time.dt.days_in_month
    #End try/except

    data = data.sel(time=data.time.dt.month.isin(seasons[season])) # directly take the months we want based on season kwarg
    return data.weighted(data.time.dt.daysinmonth).mean(dim='time', keep_attrs=True)



#######

#Polar Plot functions

def domain_stats(data, domain):
    """Provides statistics in specified region.

    Parameters
    ----------
    data : xarray.DataArray
        data values
    domain : list or tuple or numpy.ndarray
        the domain specification as:
        [west_longitude, east_longitude, south_latitude, north_latitude]

    Returns
    -------
    x_region_mean : float
        the regional area-weighted average
    x_region_max : float
        the maximum value in the region
    x_region_min : float
        the minimum value in the region

    Notes
    -----
    Currently assumes 'lat' is a dimension and uses `cos(lat)` as weight.
    Should use `spatial_average`

    See Also
    --------
    spatial_average

    """
    x_region = data.sel(lat=slice(domain[2],domain[3]), lon=slice(domain[0],domain[1]))
    x_region_mean = x_region.weighted(np.cos(np.deg2rad(x_region['lat']))).mean().item()
    x_region_min = x_region.min().item()
    x_region_max = x_region.max().item()
    return x_region_mean, x_region_max, x_region_min

def make_polar_plot(wks, case_nickname, 
                    base_nickname,
                    case_climo_yrs, 
                    baseline_climo_yrs,
                    d1:xr.DataArray, 
                    d2:xr.DataArray, 
                    difference:Optional[xr.DataArray]=None,
                    pctchange:Optional[xr.DataArray]=None,
                    domain:Optional[list]=None, 
                    hemisphere:Optional[str]=None, 
                    obs=False, 
                    **kwargs):

    """Make a stereographic polar plot for the given data and hemisphere.

    Parameters
    ----------
    wks : str or Path
        output file path
    case_nickname : str
        short case name for `d1`
    base_nickname : str
        short case name for `d2`
    case_climo_yrs : list
        years for case `d1`, used for annotation
    baseline_climo_yrs : list
        years for case `d2`, used for annotation
    d1, d2 : xr.DataArray
        input data, must contain dimensions `lat` and `lon`
    difference : xr.DataArray, optional
        data to use as the difference, otherwise `d2 - d1`
    pctchange : xr.DataArray, optional data to use as the percent change
    domain : list, optional
        the domain to plot, specified as
        [west_longitude, east_longitude, south_latitude, north_latitude]
        Defaults to pole to 45-degrees, all longitudes
    hemisphere : {'NH', 'SH'}, optional
        Hemsiphere to plot
    kwargs : dict, optional
        variable-dependent options for plots, See Notes.

    Notes
    -----
    - Uses contourf. No contour lines (yet).
    - kwargs is checked for:
        + `colormap`
        + `contour_levels`
        + `contour_levels_range`
        + `diff_contour_levels`
        + `diff_contour_range`
        + `diff_colormap`
        + `units`
    """
    if difference is None:
        dif = d2 - d1
    else:
        dif = difference
        
    if  pctchange is None:
        pct = (d2 - d1) / np.abs(d1) * 100.0
    else:
        pct = pctchange
        
    #check if pct has NaN's or Inf values and if so set them to 0 to prevent plotting errors
    pct = pct.where(np.isfinite(pct), np.nan)
    pct = pct.fillna(0.0)

    if hemisphere.upper() == "NH":
        proj = ccrs.NorthPolarStereo()
    elif hemisphere.upper() == "SH":
        proj = ccrs.SouthPolarStereo()
    else:
        raise AdfError(f'[make_polar_plot] hemisphere not specified, must be NH or SH; hemisphere set as {hemisphere}')

    if domain is None:
        if hemisphere.upper() == "NH":
            domain = [-180, 180, 45, 90]
        else:
            domain = [-180, 180, -90, -45]

    # statistics for annotation (these are scalars):
    d1_region_mean, d1_region_max, d1_region_min = domain_stats(d1, domain)
    d2_region_mean, d2_region_max, d2_region_min = domain_stats(d2, domain)
    dif_region_mean, dif_region_max, dif_region_min = domain_stats(dif, domain)
    pct_region_mean, pct_region_max, pct_region_min = domain_stats(pct, domain)

    #downsize to the specified region; makes plotting/rendering/saving much faster
    d1 = d1.sel(lat=slice(domain[2],domain[3]))
    d2 = d2.sel(lat=slice(domain[2],domain[3]))
    dif = dif.sel(lat=slice(domain[2],domain[3]))
    pct = pct.sel(lat=slice(domain[2],domain[3]))

    # add cyclic point to the data for better-looking plot
    d1_cyclic, lon_cyclic = add_cyclic_point(d1, coord=d1.lon)
    d2_cyclic, _ = add_cyclic_point(d2, coord=d2.lon)  # since we can take difference, assume same longitude coord.
    dif_cyclic, _ = add_cyclic_point(dif, coord=dif.lon)
    pct_cyclic, _ = add_cyclic_point(pct, coord=pct.lon)

    # -- deal with optional plotting arguments that might provide variable-dependent choices

    # determine levels & color normalization:
    minval    = np.min([np.min(d1), np.min(d2)])
    maxval    = np.max([np.max(d1), np.max(d2)])
    absmaxdif = np.max(np.abs(dif))
    absmaxpct = np.max(np.abs(pct))

    if 'colormap' in kwargs:
        cmap1 = kwargs['colormap']
    else:
        cmap1 = 'coolwarm'

    if 'contour_levels' in kwargs:
        levels1 = kwargs['contour_levels']
        norm1 = mpl.colors.Normalize(vmin=min(levels1), vmax=max(levels1))
    elif 'contour_levels_range' in kwargs:
        assert len(kwargs['contour_levels_range']) == 3, "contour_levels_range must have exactly three entries: min, max, step"
        levels1 = np.arange(*kwargs['contour_levels_range'])
        norm1 = mpl.colors.Normalize(vmin=min(levels1), vmax=max(levels1))
    else:
        levels1 = np.linspace(minval, maxval, 12)
        norm1 = mpl.colors.Normalize(vmin=minval, vmax=maxval)

    if ('colormap' not in kwargs) and ('contour_levels' not in kwargs):
        norm1, cmap1 = get_difference_colors(levels1)  # maybe these are better defaults if nothing else is known.

    if "diff_contour_levels" in kwargs:
        levelsdiff = kwargs["diff_contour_levels"]  # a list of explicit contour levels
    elif "diff_contour_range" in kwargs:
            assert len(kwargs['diff_contour_range']) == 3, "diff_contour_range must have exactly three entries: min, max, step"
            levelsdiff = np.arange(*kwargs['diff_contour_range'])
    else:
        # set levels for difference plot (with a symmetric color bar):
        levelsdiff = np.linspace(-1*absmaxdif.data, absmaxdif.data, 12)
    #End if
    
    if "pct_diff_contour_levels" in kwargs:
        levelspctdiff = kwargs["pct_diff_contour_levels"]  # a list of explicit contour levels
    elif "pct_diff_contour_range" in kwargs:
            assert len(kwargs['pct_diff_contour_range']) == 3, "pct_diff_contour_range must have exactly three entries: min, max, step"
            levelspctdiff = np.arange(*kwargs['pct_diff_contour_range'])
    else:
        levelspctdiff = [-100,-75,-50,-40,-30,-20,-10,-8,-6,-4,-2,0,2,4,6,8,10,20,30,40,50,75,100]
    pctnorm = mpl.colors.BoundaryNorm(levelspctdiff,256)

    #NOTE: Sometimes the contour levels chosen in the defaults file
    #can result in the "contourf" software stack generating a
    #'TypologyException', which should manifest itself as a
    #"PredicateError", but due to bugs in the stack itself
    #will also sometimes raise an AttributeError.

    #To prevent this from happening, the polar max and min values
    #are calculated, and if the default contour values are significantly
    #larger then the min-max values, then the min-max values are used instead:
    #-------------------------------
    if max(levels1) > 10*maxval:
        levels1 = np.linspace(minval, maxval, 12)
        norm1 = mpl.colors.Normalize(vmin=minval, vmax=maxval)
    elif minval < 0 and min(levels1) < 10*minval:
        levels1 = np.linspace(minval, maxval, 12)
        norm1 = mpl.colors.Normalize(vmin=minval, vmax=maxval)
    #End if

    if max(np.abs(levelsdiff)) > 10*absmaxdif:
        levelsdiff = np.linspace(-1*absmaxdif.data, absmaxdif.data, 12)
    
    
    #End if
    #-------------------------------

    # Difference options -- Check in kwargs for colormap and levels
    if "diff_colormap" in kwargs:
        cmapdiff = kwargs["diff_colormap"]
        dnorm, _ = get_difference_colors(levelsdiff)  # color map output ignored
    else:
        dnorm, cmapdiff = get_difference_colors(levelsdiff)  
        
    # Pct Difference options -- Check in kwargs for colormap and levels
    if "pct_diff_colormap" in kwargs:
        cmappct = kwargs["pct_diff_colormap"]        
    else:
        cmappct = "PuOr_r"
    #End if

    # -- end options
    lons, lats = transform_coordinates_for_projection(proj, lon_cyclic, d1.lat) # Explicit coordinate transform

    fig = plt.figure(figsize=(10,10))
    gs = mpl.gridspec.GridSpec(2, 4, wspace=0.9)

    ax1 = plt.subplot(gs[0, :2], projection=proj)
    ax2 = plt.subplot(gs[0, 2:], projection=proj)
    ax3 = plt.subplot(gs[1, :2], projection=proj)
    ax4 = plt.subplot(gs[1, 2:], projection=proj)

    levs = np.unique(np.array(levels1))
    levs_diff = np.unique(np.array(levelsdiff))
    levs_pctdiff = np.unique(np.array(levelspctdiff))

    # BPM: removing `transform=ccrs.PlateCarree()` from contourf calls & transform_first=True
    if len(levs) < 2:
        img1 = ax1.contourf(lons, lats, d1_cyclic, colors="w", norm=norm1)
        ax1.text(0.4, 0.4, empty_message, transform=ax1.transAxes, bbox=props)

        img2 = ax2.contourf(lons, lats, d2_cyclic, colors="w", norm=norm1)
        ax2.text(0.4, 0.4, empty_message, transform=ax2.transAxes, bbox=props)
    else:
        img1 = ax1.contourf(lons, lats, d1_cyclic, cmap=cmap1, norm=norm1, levels=levels1)
        img2 = ax2.contourf(lons, lats, d2_cyclic, cmap=cmap1, norm=norm1, levels=levels1)

    if len(levs_pctdiff) < 2:
        img3 = ax3.contourf(lons, lats, pct_cyclic, colors="w", norm=pctnorm)
        ax3.text(0.4, 0.4, empty_message, transform=ax3.transAxes, bbox=props)
    else:
        img3 = ax3.contourf(lons, lats, pct_cyclic, cmap=cmappct, norm=pctnorm, levels=levelspctdiff)

    if len(levs_diff) < 2:
        img4 = ax4.contourf(lons, lats, dif_cyclic, colors="w", norm=dnorm)
        ax4.text(0.4, 0.4, empty_message, transform=ax4.transAxes, bbox=props)
    else:
        img4 = ax4.contourf(lons, lats, dif_cyclic, cmap=cmapdiff, norm=dnorm, levels=levelsdiff)
        
    #Set Main title for subplots:
    st = fig.suptitle(wks.stem[:-5].replace("_"," - "), fontsize=18)
    st.set_y(0.95)

    #Set plot titles
    case_title = "$\mathbf{Test}:$"+f"{case_nickname}\nyears: {case_climo_yrs[0]}-{case_climo_yrs[-1]}"
    ax1.set_title(case_title, loc='left', fontsize=6) #fontsize=tiFontSize

    if obs:
        obs_var = kwargs["obs_var_name"]
        obs_title = kwargs["obs_file"][:-3]
        base_title = "$\mathbf{Baseline}:$"+obs_title+"\n"+"$\mathbf{Variable}:$"+f"{obs_var}"
        ax2.set_title(base_title, loc='left', fontsize=6) #fontsize=tiFontSize
    else:
        base_title = "$\mathbf{Baseline}:$"+f"{base_nickname}\nyears: {baseline_climo_yrs[0]}-{baseline_climo_yrs[-1]}"
        ax2.set_title(base_title, loc='left', fontsize=6)

    ax1.text(-0.2, -0.10, f"Mean: {d1_region_mean:5.2f}\nMax: {d1_region_max:5.2f}\nMin: {d1_region_min:5.2f}", transform=ax1.transAxes)

    ax2.text(-0.2, -0.10, f"Mean: {d2_region_mean:5.2f}\nMax: {d2_region_max:5.2f}\nMin: {d2_region_min:5.2f}", transform=ax2.transAxes)

    ax3.text(-0.2, -0.10, f"Mean: {pct_region_mean:5.2f}\nMax: {pct_region_max:5.2f}\nMin: {pct_region_min:5.2f}", transform=ax3.transAxes)
    ax3.set_title("Test % diff Baseline", loc='left', fontsize=8)

    ax4.text(-0.2, -0.10, f"Mean: {dif_region_mean:5.2f}\nMax: {dif_region_max:5.2f}\nMin: {dif_region_min:5.2f}", transform=ax4.transAxes)
    ax4.set_title("$\mathbf{Test} - \mathbf{Baseline}$", loc='left', fontsize=8)

    if "units" in kwargs:
        ax2.set_ylabel(kwargs["units"])
        ax4.set_ylabel(kwargs["units"])
    else:
        ax2.set_ylabel(f"{d1.units}")
        ax4.set_ylabel(f"{d1.units}")

    [a.set_extent(domain, ccrs.PlateCarree()) for a in [ax1, ax2, ax3, ax4]]
    [a.coastlines() for a in [ax1, ax2, ax3, ax4]]

    # __Follow the cartopy gallery example to make circular__:
    # Compute a circle in axes coordinates, which we can use as a boundary
    # for the map. We can pan/zoom as much as we like - the boundary will be
    # permanently circular.
    theta = np.linspace(0, 2*np.pi, 100)
    center, radius = [0.5, 0.5], 0.5
    verts = np.vstack([np.sin(theta), np.cos(theta)]).T
    circle = mpl.path.Path(verts * radius + center)
    [a.set_boundary(circle, transform=a.transAxes) for a in [ax1, ax2, ax3, ax4]]

    # __COLORBARS__
    cb_mean_ax = inset_axes(ax2,
                    width="5%",  # width = 5% of parent_bbox width
                    height="90%",  # height : 90%
                    loc='lower left',
                    bbox_to_anchor=(1.05, 0.05, 1, 1),
                    bbox_transform=ax2.transAxes,
                    borderpad=0,
                    )
    fig.colorbar(img1, cax=cb_mean_ax)
    
    cb_pct_ax = inset_axes(ax3,
                    width="5%",  # width = 5% of parent_bbox width
                    height="90%",  # height : 90%
                    loc='lower left',
                    bbox_to_anchor=(1.05, 0.05, 1, 1),
                    bbox_transform=ax3.transAxes,
                    borderpad=0,
                    )  

    cb_diff_ax = inset_axes(ax4,
                    width="5%",  # width = 5% of parent_bbox width
                    height="90%",  # height : 90%
                    loc='lower left',
                    bbox_to_anchor=(1.05, 0.05, 1, 1),
                    bbox_transform=ax4.transAxes,
                    borderpad=0,
                    )      
                    
    fig.colorbar(img3, cax=cb_pct_ax)
    
    fig.colorbar(img4, cax=cb_diff_ax)

    # Save files
    fig.savefig(wks, bbox_inches='tight', dpi=300)

    # Close figures to avoid memory issues:
    plt.close(fig)

#######

def plot_map_vect_and_save(wks, case_nickname, base_nickname,
                           case_climo_yrs, baseline_climo_yrs,
                           plev, umdlfld_nowrap, vmdlfld_nowrap,
                           uobsfld_nowrap, vobsfld_nowrap,
                           udiffld_nowrap, vdiffld_nowrap, obs=False, **kwargs):

    """This plots a vector plot.

    Vector fields constructed from x- and y-components (u, v).

    Parameters
    ----------
    wks : str or Path
        output file path
    case_nickname : str
        short name for case
    base_nickname : str
        short name for base case
    case_climo_yrs : list
        list of years in case climatology, used for annotation
    baseline_climo_yrs : list
        list of years in base case climatology, used for annotation
    plev : str or float or None
        if not None, label denoting the pressure level
    umdlfld_nowrap, vmdlfld_nowrap : xarray.DataArray
        input data for case, the x- and y- components of the vectors
    uobsfld_nowrap, vobsfld_nowrap : xarray.DataArray
        input data for base case, the x- and y- components of the vectors
    udiffld_nowrap, vdiffld_nowrap : xarray.DataArray
        input difference data, the x- and y- components of the vectors
    kwargs : dict, optional
        variable-specific options, See Notes

    Notes
    -----
    kwargs expected to be a variable-specific section,
    possibly provided by an ADF Variable Defaults YAML file.
    Currently it is inspected for:
    - `central_longitude`
    - `var_name`
    - `case_name`
    - `baseline`
    - `tiString`
    - `tiFontSize`
    - `units`

    _Note_ The title string constructed by kwargs appears to not be used.
    """

    # specify the central longitude for the plot:
    cent_long = kwargs.get('central_longitude', 180)

    # generate projection:
    proj = ccrs.PlateCarree(central_longitude=cent_long)
    lat = umdlfld_nowrap['lat']
    wgt = np.cos(np.radians(lat))

    # add cyclic longitude:
    umdlfld, lon = add_cyclic_point(umdlfld_nowrap, coord=umdlfld_nowrap['lon'])
    vmdlfld, _   = add_cyclic_point(vmdlfld_nowrap, coord=vmdlfld_nowrap['lon'])
    uobsfld, _   = add_cyclic_point(uobsfld_nowrap, coord=uobsfld_nowrap['lon'])
    vobsfld, _   = add_cyclic_point(vobsfld_nowrap, coord=vobsfld_nowrap['lon'])
    udiffld, _   = add_cyclic_point(udiffld_nowrap, coord=udiffld_nowrap['lon'])
    vdiffld, _   = add_cyclic_point(vdiffld_nowrap, coord=vdiffld_nowrap['lon'])

    # create mesh for plots:
    lons, lats = np.meshgrid(lon, lat)

    # create figure:
    fig = plt.figure(figsize=(14,10))

    # LAYOUT WITH GRIDSPEC
    gs = mpl.gridspec.GridSpec(3, 6, wspace=0.5, hspace=0.0)
    gs.tight_layout(fig)
    ax1 = plt.subplot(gs[0:2, :3], projection=proj)
    ax2 = plt.subplot(gs[0:2, 3:], projection=proj)
    ax3 = plt.subplot(gs[2, 1:5], projection=proj)
    ax = [ax1,ax2,ax3]

    # formatting for tick labels
    lon_formatter = LongitudeFormatter(number_format='0.0f',
                                        degree_symbol='',
                                        dateline_direction_label=False)
    lat_formatter = LatitudeFormatter(number_format='0.0f',
                                        degree_symbol='')

    # too many vectors to see well, so prune by striding through data:
    skip=(slice(None,None,5),slice(None,None,8))

    title_string = "Missing title!"
    title_string_base = title_string
    if "var_name" in kwargs:
        var_name = kwargs["var_name"]
    else:
        var_name = "missing VAR name"
    #End if

    if "case_name" in kwargs:
        case_name = kwargs["case_name"]
        if plev:
            title_string = f"{case_name} {var_name} [{plev} hPa]"
        else:
            title_string = f"{case_name} {var_name}"
        #End if
    #End if
    if "baseline" in kwargs:
        data_name = kwargs["baseline"]
        if plev:
            title_string_base = f"{data_name} {var_name} [{plev} hPa]"
        else:
            title_string_base = f"{data_name} {var_name}"
        #End if
    #End if

    # Calculate vector magnitudes.
    # Please note that the difference field needs
    # to be calculated from the model and obs fields
    # in order to get the correct sign:
    mdl_mag_ma  = np.sqrt(umdlfld**2 + vmdlfld**2)
    obs_mag_ma  = np.sqrt(uobsfld**2 + vobsfld**2)

    #Convert vector magnitudes to xarray DataArrays:
    mdl_mag  = xr.DataArray(mdl_mag_ma)
    obs_mag  = xr.DataArray(obs_mag_ma)
    diff_mag = mdl_mag - obs_mag

    # Get difference limits, in order to plot the correct range:
    min_diff_val = np.min(diff_mag)
    max_diff_val = np.max(diff_mag)

    # Color normalization for difference
    if (min_diff_val < 0) and (0 < max_diff_val):
        normdiff = mpl.colors.TwoSlopeNorm(vmin=min_diff_val, vmax=max_diff_val, vcenter=0.0)
    else:
        normdiff = mpl.colors.Normalize(vmin=min_diff_val, vmax=max_diff_val)
    #End if

    # Generate vector plot:
    #  - contourf to show magnitude w/ colorbar
    #  - vectors (colored or not) to show flow --> subjective (?) choice for how to thin out vectors to be legible
    img1 = ax1.contourf(lons, lats, mdl_mag, cmap='Greys', transform=ccrs.PlateCarree(), transform_first=True,)
    ax1.quiver(lons[skip], lats[skip], umdlfld[skip], vmdlfld[skip], mdl_mag.values[skip], transform=ccrs.PlateCarree(), cmap='Reds')

    img2 = ax2.contourf(lons, lats, obs_mag, cmap='Greys', transform=ccrs.PlateCarree(), transform_first=True)
    ax2.quiver(lons[skip], lats[skip], uobsfld[skip], vobsfld[skip], obs_mag.values[skip], transform=ccrs.PlateCarree(), cmap='Reds')

    # We should think about how to do plot customization and defaults.
    # Here I'll just pop off a few custom ones, and then pass the rest into mpl.
    if 'tiString' in kwargs:
        tiString = kwargs.pop("tiString")
    else:
        tiString = ''
    if 'tiFontSize' in kwargs:
        tiFontSize = kwargs.pop('tiFontSize')
    else:
        tiFontSize = 8
    #End if

    #Set Main title for subplots:
    st = fig.suptitle(wks.stem[:-5].replace("_"," - "), fontsize=18)
    st.set_y(0.85)

    #Set plot titles
    case_title = "$\mathbf{Test}:$"+f"{case_nickname}\nyears: {case_climo_yrs[0]}-{case_climo_yrs[-1]}"
    ax[0].set_title(case_title, loc='left', fontsize=tiFontSize)

    if obs:
        obs_var = kwargs["obs_var_name"]
        obs_title = kwargs["obs_file"][:-3]
        base_title = "$\mathbf{Baseline}:$"+obs_title+"\n"+"$\mathbf{Variable}:$"+f"{obs_var}"
        ax[1].set_title(base_title, loc='left', fontsize=tiFontSize)
    else:
        base_title = "$\mathbf{Baseline}:$"+f"{base_nickname}\nyears: {baseline_climo_yrs[0]}-{baseline_climo_yrs[-1]}"
        ax[1].set_title(base_title, loc='left', fontsize=tiFontSize)

    #Set stats: area_avg
    ax[0].set_title(f"Mean: {mdl_mag.weighted(wgt).mean().item():5.2f}\nMax: {mdl_mag.max():5.2f}\nMin: {mdl_mag.min():5.2f}", loc='right',
                       fontsize=tiFontSize)
    ax[1].set_title(f"Mean: {obs_mag.weighted(wgt).mean().item():5.2f}\nMax: {obs_mag.max():5.2f}\nMin: {mdl_mag.min():5.2f}", loc='right',
                       fontsize=tiFontSize)
    ax[-1].set_title(f"Mean: {diff_mag.weighted(wgt).mean().item():5.2f}\nMax: {diff_mag.max():5.2f}\nMin: {mdl_mag.min():5.2f}", loc='right',
                       fontsize=tiFontSize)

    # set rmse title:
    ax[-1].set_title(f"RMSE: ", fontsize=tiFontSize)
    ax[-1].set_title("$\mathbf{Test} - \mathbf{Baseline}$", loc='left', fontsize=tiFontSize)

    if "units" in kwargs:
        ax[1].set_ylabel(f"[{kwargs['units']}]")
        ax[-1].set_ylabel(f"[{kwargs['units']}]")
    #End if

    # Add cosmetic plot features:
    for a in ax:
        a.spines['geo'].set_linewidth(1.5) #cartopy's recommended method
        a.coastlines()
        a.set_xticks(np.linspace(-180, 120, 6), crs=ccrs.PlateCarree())
        a.set_yticks(np.linspace(-90, 90, 7), crs=ccrs.PlateCarree())
        a.tick_params('both', length=5, width=1.5, which='major')
        a.tick_params('both', length=5, width=1.5, which='minor')
        a.xaxis.set_major_formatter(lon_formatter)
        a.yaxis.set_major_formatter(lat_formatter)
    #End for

    # Add colorbar to vector plot:
    cb_c2_ax = inset_axes(ax2,
                   width="5%",  # width = 5% of parent_bbox width
                   height="100%",  # height : 100%
                   loc='lower left',
                   bbox_to_anchor=(1.05, 0, 1, 1),
                   bbox_transform=ax2.transAxes,
                   borderpad=0,
                   )
    fig.colorbar(img2, cax=cb_c2_ax)

    # Plot vector differences:
    img3 = ax3.contourf(lons, lats, diff_mag, transform=ccrs.PlateCarree(), transform_first=True, norm=normdiff, cmap='PuOr', alpha=0.5)
    ax3.quiver(lons[skip], lats[skip], udiffld[skip], vdiffld[skip], transform=ccrs.PlateCarree())

    # Add color bar to difference plot:
    cb_d_ax = inset_axes(ax3,
                   width="5%",  # width = 5% of parent_bbox width
                   height="100%",  # height : 100%
                   loc='lower left',
                   bbox_to_anchor=(1.05, 0, 1, 1),
                   bbox_transform=ax3.transAxes,
                   borderpad=0
                   )
    fig.colorbar(img3, cax=cb_d_ax)

    # Write final figure to file
    fig.savefig(wks, bbox_inches='tight', dpi=300)

    #Close plots:
    plt.close()


#######

def plot_map_and_save(wks, case_nickname, base_nickname,
                      case_climo_yrs, baseline_climo_yrs,
                      mdlfld, obsfld, diffld, pctld, obs=False, **kwargs):
    """This plots mdlfld, obsfld, diffld in a 3-row panel plot of maps.

    Parameters
    ----------
    wks : str or Path
        output file path
    case_nickname : str
        short name for case
    base_nickname : str
        short name for base case
    case_climo_yrs : list
        list of years in case climatology, used for annotation
    baseline_climo_yrs : list
        list of years in base case climatology, used for annotation
    mdlfld : xarray.DataArray
        input data for case
    obsfld : xarray.DataArray
        input data for base case
    diffld : xarray.DataArray
        input difference data
    pctld : xarray.DataArray
        input percent difference data
    kwargs : dict, optional
        variable-specific options, See Notes

    Notes
    -----
    kwargs expected to be a variable-specific section,
    possibly provided by an ADF Variable Defaults YAML file.
    Currently it is inspected for:
    - colormap -> str, name of matplotlib colormap
    - contour_levels -> list of explict values or a tuple: (min, max, step)
    - diff_colormap
    - diff_contour_levels
    - tiString -> str, Title String
    - tiFontSize -> int, Title Font Size
    - mpl -> dict, This should be any matplotlib kwargs that should be passed along. Keep reading:
        + Organize these by the mpl function. In this function (`plot_map_and_save`)
          we will check for an entry called `subplots`, `contourf`, and `colorbar`. So the YAML might looks something like:
          ```
           mpl:
             subplots:
               figsize: (3, 9)
             contourf:
               levels: 15
               cmap: Blues
             colorbar:
               shrink: 0.4
          ```
        + This is experimental, and if you find yourself doing much with this, you probably should write a new plotting script that does not rely on this module.
    When these are not provided, colormap is set to 'coolwarm' and limits/levels are set by data range.
    """

    #nice formatting for tick labels
    from cartopy.mpl.ticker import LongitudeFormatter, LatitudeFormatter

    # preprocess
    # - assume all three fields have same lat/lon
    lat = obsfld['lat']
    wgt = np.cos(np.radians(lat))
    mwrap, lon = add_cyclic_point(mdlfld, coord=mdlfld['lon'])
    owrap, _ = add_cyclic_point(obsfld, coord=obsfld['lon'])
    dwrap, _ = add_cyclic_point(diffld, coord=diffld['lon'])
    pwrap, _ = add_cyclic_point(pctld, coord=pctld['lon'])
    wrap_fields = (mwrap, owrap, pwrap, dwrap)
    # mesh for plots:
    lons, lats = np.meshgrid(lon, lat)
    # Note: using wrapped data makes spurious lines across plot (maybe coordinate dependent)
    lon2, lat2 = np.meshgrid(mdlfld['lon'], mdlfld['lat'])

    # get statistics (from non-wrapped)
    fields = (mdlfld, obsfld, diffld, pctld)
    area_avg = [spatial_average(x, weights=wgt, spatial_dims=None) for x in fields]

    d_rmse = wgt_rmse(mdlfld, obsfld, wgt)  # correct weighted RMSE for (lat,lon) fields.

    # We should think about how to do plot customization and defaults.
    # Here I'll just pop off a few custom ones, and then pass the rest into mpl.
    if 'tiString' in kwargs:
        tiString = kwargs.pop("tiString")
    else:
        tiString = ''
    #End if

    if 'tiFontSize' in kwargs:
        tiFontSize = kwargs.pop('tiFontSize')
    else:
        tiFontSize = 8
    #End if

    # generate dictionary of contour plot settings:
    cp_info = prep_contour_plot(mdlfld, obsfld, diffld, pctld, **kwargs)

    # specify the central longitude for the plot
    central_longitude = kwargs.get('central_longitude', 180)

    # create figure object
    fig = plt.figure(figsize=(14,10))

    # LAYOUT WITH GRIDSPEC
    gs = mpl.gridspec.GridSpec(3, 6, wspace=2.0,hspace=0.0) # 2 rows, 4 columns, but each map will take up 2 columns
    proj = ccrs.PlateCarree(central_longitude=central_longitude)
    ax1 = plt.subplot(gs[0:2, :3], projection=proj, **cp_info['subplots_opt'])
    ax2 = plt.subplot(gs[0:2, 3:], projection=proj, **cp_info['subplots_opt'])
    ax3 = plt.subplot(gs[2, :3], projection=proj, **cp_info['subplots_opt'])
    ax4 = plt.subplot(gs[2, 3:], projection=proj, **cp_info['subplots_opt'])
    ax = [ax1,ax2,ax3,ax4]

    img = [] # contour plots
    cs = []  # contour lines
    cb = []  # color bars

    # formatting for tick labels
    lon_formatter = LongitudeFormatter(number_format='0.0f',
                                        degree_symbol='',
                                        dateline_direction_label=False)
    lat_formatter = LatitudeFormatter(number_format='0.0f',
                                        degree_symbol='')

    for i, a in enumerate(wrap_fields):

        if i == len(wrap_fields)-1:
            levels = cp_info['levelsdiff']
            cmap = cp_info['cmapdiff']
            norm = cp_info['normdiff']
        elif i == len(wrap_fields)-2:
            levels = cp_info['levelspctdiff']
            cmap = cp_info['cmappct']
            norm = cp_info['pctnorm']
        else:
            levels = cp_info['levels1']
            cmap = cp_info['cmap1']
            norm = cp_info['norm1']

        levs = np.unique(np.array(levels))
        if len(levs) < 2:
            img.append(ax[i].contourf(lons,lats,a,colors="w",transform=ccrs.PlateCarree(),transform_first=True))
            ax[i].text(0.4, 0.4, empty_message, transform=ax[i].transAxes, bbox=props)
        else:
            img.append(ax[i].contourf(lons, lats, a, levels=levels, cmap=cmap, norm=norm, transform=ccrs.PlateCarree(), transform_first=True, **cp_info['contourf_opt']))
        #End if
        ax[i].set_title("AVG: {0:.3f}".format(area_avg[i]), loc='right', fontsize=11)

        # add contour lines <- Unused for now -JN
        # TODO: add an option to turn this on -BM
        #cs.append(ax[i].contour(lon2, lat2, fields[i], transform=ccrs.PlateCarree(), colors='k', linewidths=1))
        #ax[i].clabel(cs[i], cs[i].levels, inline=True, fontsize=tiFontSize-2, fmt='%1.1f')
        #ax[i].text( 10, -140, "CONTOUR FROM {} to {} by {}".format(min(cs[i].levels), max(cs[i].levels), cs[i].levels[1]-cs[i].levels[0]),
        #bbox=dict(facecolor='none', edgecolor='black'), fontsize=tiFontSize-2)

    st = fig.suptitle(wks.stem[:-5].replace("_"," - "), fontsize=18)
    st.set_y(0.85)

    #Set plot titles
    case_title = "$\mathbf{Test}:$"+f"{case_nickname}\nyears: {case_climo_yrs[0]}-{case_climo_yrs[-1]}"
    ax[0].set_title(case_title, loc='left', fontsize=tiFontSize)

    if obs:
        obs_var = kwargs["obs_var_name"]
        obs_title = kwargs["obs_file"][:-3]
        base_title = "$\mathbf{Baseline}:$"+obs_title+"\n"+"$\mathbf{Variable}:$"+f"{obs_var}"
        ax[1].set_title(base_title, loc='left', fontsize=tiFontSize)
    else:
        base_title = "$\mathbf{Baseline}:$"+f"{base_nickname}\nyears: {baseline_climo_yrs[0]}-{baseline_climo_yrs[-1]}"
        ax[1].set_title(base_title, loc='left', fontsize=tiFontSize)

    #Set stats: area_avg
    ax[0].set_title(f"Mean: {mdlfld.weighted(wgt).mean().item():5.2f}\nMax: {mdlfld.max():5.2f}\nMin: {mdlfld.min():5.2f}", loc='right',
                       fontsize=tiFontSize)
    ax[1].set_title(f"Mean: {obsfld.weighted(wgt).mean().item():5.2f}\nMax: {obsfld.max():5.2f}\nMin: {obsfld.min():5.2f}", loc='right',
                       fontsize=tiFontSize)
    ax[2].set_title(f"Mean: {pctld.weighted(wgt).mean().item():5.2f}\nMax: {pctld.max():5.2f}\nMin: {pctld.min():5.2f}", loc='right',
                       fontsize=tiFontSize)
    ax[3].set_title(f"Mean: {diffld.weighted(wgt).mean().item():5.2f}\nMax: {diffld.max():5.2f}\nMin: {diffld.min():5.2f}", loc='right',
                       fontsize=tiFontSize)

    # set rmse title:
    ax[3].set_title(f"RMSE: {d_rmse:.3f}", fontsize=tiFontSize)
    ax[3].set_title("$\mathbf{Test} - \mathbf{Baseline}$", loc='left', fontsize=tiFontSize)
    ax[2].set_title("Test % Diff Baseline", loc='left', fontsize=tiFontSize,fontweight="bold")

    for a in ax:
        a.spines['geo'].set_linewidth(1.5) #cartopy's recommended method
        a.coastlines()
        a.set_xticks(np.linspace(-180, 120, 6), crs=ccrs.PlateCarree())
        a.set_yticks(np.linspace(-90, 90, 7), crs=ccrs.PlateCarree())
        a.tick_params('both', length=5, width=1.5, which='major')
        a.tick_params('both', length=5, width=1.5, which='minor')
        a.xaxis.set_major_formatter(lon_formatter)
        a.yaxis.set_major_formatter(lat_formatter)

    # __COLORBARS__
    cb_mean_ax = inset_axes(ax2,
                    width="5%",  # width = 5% of parent_bbox width
                    height="100%",  # height : 100%
                    loc='lower left',
                    bbox_to_anchor=(1.05, 0, 1, 1),
                    bbox_transform=ax2.transAxes,
                    borderpad=0,
                    )
    fig.colorbar(img[1], cax=cb_mean_ax, **cp_info['colorbar_opt'])
    

    cb_pct_ax = inset_axes(ax3,
                    width="5%",  # width = 5% of parent_bbox width
                    height="100%",  # height : 100%
                    loc='lower left',
                    bbox_to_anchor=(1.05, 0, 1, 1),
                    bbox_transform=ax3.transAxes,
                    borderpad=0,
                    )
    PCT_CB = fig.colorbar(img[2], cax=cb_pct_ax, **cp_info['colorbar_opt'])
    PCT_CB.ax.set_ylabel="%"

    cb_diff_ax = inset_axes(ax4,
                    width="5%",  # width = 5% of parent_bbox width
                    height="100%",  # height : 100%
                    loc='lower left',
                    bbox_to_anchor=(1.05, 0, 1, 1),
                    bbox_transform=ax4.transAxes,
                    borderpad=0,
                    )
    fig.colorbar(img[3], cax=cb_diff_ax, **cp_info['colorbar_opt'])

    # Write final figure to file
    fig.savefig(wks, bbox_inches='tight', dpi=300)

    #Close plots:
    plt.close()


#
#  -- vertical interpolation code --
#

def pres_from_hybrid(psfc, hya, hyb, p0=100000.):
    """Calculates pressure field

    pressure derived with the formula:
    ```p = a(k)*p0 + b(k)*ps```

    Parameters
    ----------
    psfc
        surface pressure
    hya, hyb
        hybrid-sigma A and B coefficients
    p0 : optional
        reference pressure, defaults to 100000 Pa

    Returns
    -------
    pressure, size is same as `psfc` with `len(hya)` levels
    """
    return hya*p0 + hyb*psfc

#####

def vert_remap(x_mdl, p_mdl, plev):
    """Apply simple 1-d interpolation to a field

    Parameters
    ----------
    x_mdl : xarray.DataArray or numpy.ndarray
        input data
    p_mdl : xarray.DataArray or numpy.ndarray
        pressure field, same shape as `x_mdl`
    plev : xarray.DataArray or numpy.ndarray
        the new pressures

    Returns
    -------
    output
        `x_mdl` interpolated to `plev`

    Notes
    -----
    Interpolation done in log pressure
    """

    #Determine array shape of output array:
    out_shape = (plev.shape[0], x_mdl.shape[1])

    #Initialize interpolated output numpy array:
    output = np.full(out_shape, np.nan)

    #Perform 1-D interpolation in log-space:
    for i in range(out_shape[1]):
        output[:,i] = np.interp(np.log(plev), np.log(p_mdl[:,i]), x_mdl[:,i])
    #End for

    #Return interpolated output:
    return output

#####

def lev_to_plev(data, ps, hyam, hybm, P0=100000., new_levels=None,
                convert_to_mb=False):
    """Interpolate model hybrid levels to specified pressure levels.

    Parameters
    ----------
    data :
    ps :
        surface pressure
    hyam, hybm :
        hybrid-sigma A and B coefficients
    P0 : float, optional
        reference pressure, defaults to 100000 Pa
    new_levels : numpy.ndarray, optional
        1-D array containing pressure levels in Pascals (Pa).
        If not specified, then the levels will be set
        to the GeoCAT defaults, which are (in hPa):
        `1000, 925, 850, 700, 500, 400, 300, 250, 200, 150, 100, 70, 50,
        30, 20, 10, 7, 5, 3, 2, 1`
    convert_to_mb : bool, optional
        If True, then vertical (lev) dimension will have
        values of mb/hPa, otherwise the units are Pa.

    Returns
    -------
    data_interp_rename
        data interpolated to new pressure levels

    Notes
    -----
    The function `interp_hybrid_to_pressure` used here is dask-enabled,
    and so can potentially be sped-up via the use of a DASK cluster.
    """

    #Temporary print statement to notify users to ignore warning messages.
    #This should be replaced by a debug-log stdout filter at some point:
    print("Please ignore the interpolation warnings that follow!")

    #Apply GeoCAT hybrid->pressure interpolation:
    if new_levels is not None:
        data_interp = gcomp.interpolation.interp_hybrid_to_pressure(data, ps,
                                                                    hyam,
                                                                    hybm,
                                                                    p0=P0,
                                                                    new_levels=new_levels
                                                                   )
    else:
        data_interp = gcomp.interpolation.interp_hybrid_to_pressure(data, ps,
                                                                    hyam,
                                                                    hybm,
                                                                    p0=P0
                                                                   )

    # data_interp may contain a dask array, which can cause
    # trouble downstream with numpy functions, so call compute() here.
    if hasattr(data_interp, "compute"):
        data_interp = data_interp.compute()

    #Rename vertical dimension back to "lev" in order to work with
    #the ADF plotting functions:
    data_interp_rename = data_interp.rename({"plev": "lev"})

    #Convert vertical dimension to mb/hPa, if requested:
    if convert_to_mb:
        data_interp_rename["lev"] = data_interp_rename["lev"] / 100.0

    return data_interp_rename

#####

def pmid_to_plev(data, pmid, new_levels=None, convert_to_mb=False):
    """Interpolate data from hybrid-sigma levels to isobaric levels.

    Parameters
    ----------
    data : xarray.DataArray
        field with a 'lev' coordinate
    pmid : xarray.DataArray
        the pressure field (Pa), same shape as `data`
    new_levels : optional
        the output pressure levels (Pa), defaults to standard levels
    convert_to_mb : bool, optional
        flag to convert output to mb (i.e., hPa), defaults to False

    Returns
    -------
    output : xarray.DataArray
        `data` interpolated onto `new_levels`
    """

    # determine pressure levels to interpolate to:
    if new_levels is None:
        pnew = 100.0 * np.array([1000, 925, 850, 700, 500, 400,
                                 300, 250, 200, 150, 100, 70, 50,
                                 30, 20, 10, 7, 5, 3, 2, 1])  # mandatory levels, converted to Pa
    else:
        pnew = new_levels
    #End if

    # save name of DataArray:
    data_name = data.name

    # reshape data and pressure assuming "lev" is the name of the coordinate
    zdims = [i for i in data.dims if i != 'lev']
    dstack = data.stack(z=zdims)
    pstack = pmid.stack(z=zdims)
    output = vert_remap(dstack.values, pstack.values, pnew)
    output = xr.DataArray(output, name=data_name, dims=("lev", "z"),
                          coords={"lev":pnew, "z":pstack['z']})
    output = output.unstack()

    # convert vertical dimension to mb/hPa, if requested:
    if convert_to_mb:
        output["lev"] = output["lev"] / 100.0
    #End if

    #Return interpolated output:
    return output

#
#  -- zonal & meridional mean code --
#

def zonal_mean_xr(fld):
    """Average over all dimensions except `lev` and `lat`."""
    if isinstance(fld, xr.DataArray):
        d = fld.dims
        davgovr = [dim for dim in d if dim not in ('lev','lat')]
    else:
        raise IOError("zonal_mean_xr requires Xarray DataArray input.")
    return fld.mean(dim=davgovr)


def validate_dims(fld, list_of_dims):
    """Check if specified dimensions are in a DataArray.

    Parameters
    ----------
    fld : xarray.DataArray
        field to check for named dimensions
    list_of_dims : list
        list of strings that specifiy the dimensions to check for

    Returns
    -------
    dict
        dict with keys that are "has_{x}" where x is the name from
        `list_of_dims` and values that are boolean

    """
    if not isinstance(list_of_dims, list):
        list_of_dims = list(list_of_dims)
    return { "_".join(["has",f"{v}"]):(v in fld.dims) for v in list_of_dims}


def lat_lon_validate_dims(fld):
    """Check if input field has lat and lon.

    Parameters
    ----------
    fld : xarray.DataArray
        data with named dimensions

    Returns
    -------
    bool
        True if lat and lon are both dimensions, False otherwise.

    See Also
    --------
    validate_dims
    """
    # note: we can only handle variables that reduce to (lat,lon)
    if len(fld.dims) > 3:
        return False
    validate = validate_dims(fld, ['lat','lon'])
    if not all(validate.values()):
        return  False
    else:
        return True


def zm_validate_dims(fld):
    """Check for dimensions for zonal average.

    Looks for dimensions called 'lev' and 'lat'.


    Parameters
    ----------
    fld : xarray.DataArray
        field to check for lat and/or lev dimensions
    Returns
    -------
    tuple
        (has_lat, has_lev) each are bool
    None
        If 'lat' is not in dimensions, returns None.
    """
    # note: we can only handle variables that reduce to (lev, lat) or (lat,)
    if len(fld.dims) > 4:
        print(f"Sorry, too many dimensions: {fld.dims}")
        return None
    validate = validate_dims(fld, ['lev','lat'])
    has_lev, has_lat = validate['has_lev'], validate['has_lat']
    return has_lat, has_lev

def _plot_line(axobject, xdata, ydata, color, **kwargs):
    """Create a generic line plot and check for some ways to annotate."""

    if color != None:
        axobject.plot(xdata, ydata, c=color, **kwargs)
    else:
        axobject.plot(xdata, ydata, **kwargs)

    #Set Y-axis label:
    if hasattr(ydata, "units"):
        axobject.set_ylabel("[{units}]".format(units=getattr(ydata,"units")))
    elif "units" in kwargs:
        axobject.set_ylabel("[{units}]".format(kwargs["units"]))
    #End if

    return axobject

def _meridional_plot_line(ax, lon, data, color, **kwargs):
    """Create line plot with longitude as the X-axis."""

    ax = _plot_line(ax, lon, data, color, **kwargs)
    ax.set_xlim([lon.min(), lon.max()])
    #
    # annotate
    #
    ax.set_xlabel("LONGITUDE")
    if hasattr(data, "units"):
        ax.set_ylabel("{units}".format(units=getattr(data,"units")))
    elif "units" in kwargs:
        ax.set_ylabel("{units}".format(kwargs["units"]))
    return ax

def _zonal_plot_line(ax, lat, data, color, **kwargs):
    """Create line plot with latitude as the X-axis."""
    ax = _plot_line(ax, lat, data, color, **kwargs)
    ax.set_xlim([max([lat.min(), -90.]), min([lat.max(), 90.])])
    #
    # annotate
    #
    ax.set_xlabel("LATITUDE")
    if hasattr(data, "units"):
        ax.set_ylabel("{units}".format(units=getattr(data,"units")))
    elif "units" in kwargs:
        ax.set_ylabel("{units}".format(kwargs["units"]))
    return ax

def _zonal_plot_preslat(ax, lat, lev, data, **kwargs):
    """Create plot with latitude as the X-axis, and pressure as the Y-axis."""
    mlev, mlat = np.meshgrid(lev, lat)
    if 'cmap' in kwargs:
        cmap = kwargs.pop('cmap')
    else:
        cmap = 'Spectral_r'

    img = ax.contourf(mlat, mlev, data.transpose('lat', 'lev'), cmap=cmap, **kwargs)

    minor_locator = mpl.ticker.FixedLocator(lev)
    ax.yaxis.set_minor_locator(minor_locator)
    ax.tick_params(which='minor', length=4, color='r')
    ax.set_ylim([np.max(lev), np.min(lev)])
    return img, ax


def _meridional_plot_preslon(ax, lon, lev, data, **kwargs):
    """Create plot with longitude as the X-axis, and pressure as the Y-axis."""

    mlev, mlon = np.meshgrid(lev, lon)
    if 'cmap' in kwargs:
        cmap = kwargs.pop('cmap')
    else:
        cmap = 'Spectral_r'

    img = ax.contourf(mlon, mlev, data.transpose('lon', 'lev'), cmap=cmap, **kwargs)

    minor_locator = mpl.ticker.FixedLocator(lev)
    ax.yaxis.set_minor_locator(minor_locator)
    ax.tick_params(which='minor', length=4, color='r')
    ax.set_ylim([np.max(lev), np.min(lev)])
    return img, ax

def zonal_plot(lat, data, ax=None, color=None, **kwargs):
    """Make zonal plot

    Determine which kind of zonal plot is needed based
    on the input variable's dimensions.

    Parameters
    ----------
    lat
        latitude
    data
        input data
    ax : Axes, optional
        axes object to use
    color : str or mpl color specification
        color for the curve
    kwargs : dict, optional
        plotting options

    Notes
    -----
    Checks if there is a `lev` dimension to determine if
    it is a lat-pres plot or a line plot.
    """
    if ax is None:
        ax = plt.gca()
    if 'lev' in data.dims:
        img, ax = _zonal_plot_preslat(ax, lat, data['lev'], data, **kwargs)
        return img, ax
    else:
        ax = _zonal_plot_line(ax, lat, data, color, **kwargs)
        return ax

def meridional_plot(lon, data, ax=None, color=None, **kwargs):
    """Make meridional plot

    Determine which kind of meridional plot is needed based
    on the input variable's dimensions.


    Parameters
    ----------
    lon
        longitude
    data
        input data
    ax : Axes, optional
        axes object to use
    color : str or mpl color specification
        color for the curve
    kwargs : dict, optional
        plotting options

    Notes
    -----
    Checks if there is a `lev` dimension to determine if
    it is a lon-pres plot or a line plot.
    """
    if ax is None:
        ax = plt.gca()
    if 'lev' in data.dims:
        img, ax = _meridional_plot_preslon(ax, lon, data['lev'], data, **kwargs)
        return img, ax
    else:
        ax = _meridional_plot_line(ax, lon,  data, color, **kwargs)
        return ax

def prep_contour_plot(adata, bdata, diffdata, pctdata, **kwargs):
    """Preparation for making contour plots.

    Prepares for making contour plots of adata, bdata, diffdata, and pctdata, which is
    presumably the difference between adata and bdata.
    - set colormap from kwargs or defaults to coolwarm
    - set contour levels from kwargs or 12 evenly spaced levels to span the data
    - normalize colors based on specified contour levels or data range
    - set option for linear or log pressure when applicable
    - similar settings for difference, defaults to symmetric about zero
    - separates Matplotlib kwargs into their own dicts

    Parameters
    ----------
    adata, bdata, diffdata, pctdata
        the data to be plotted
    kwargs : dict, optional
        plotting options

    Returns
    -------
    dict
        a dict with the following:
        - 'subplots_opt': mpl kwargs for subplots
        - 'contourf_opt': mpl kwargs for contourf
        - 'colorbar_opt': mpl kwargs for colorbar
        - 'diff_colorbar_opt' : mpl kwargs for difference colorbar
        - 'normdiff': color normalization for difference panel
        - 'cmapdiff': colormap for difference panel
        - 'levelsdiff': contour levels for difference panel
        - 'cmap1': color map for a and b panels
        - 'norm1': color normalization for a and b panels
        - 'levels1' : contour levels for a and b panels
        - 'plot_log_p' : true/false whether to plot log(pressure) axis
    """
    # determine levels & color normalization:
    minval = np.min([np.min(adata), np.min(bdata)])
    maxval = np.max([np.max(adata), np.max(bdata)])

    # determine norm to use (deprecate this once minimum MPL version is high enough)
    normfunc, mplv = use_this_norm()

    if 'colormap' in kwargs:
        cmap1 = kwargs['colormap']
    else:
        cmap1 = 'coolwarm'
    #End if

    if 'contour_levels' in kwargs:
        levels1 = kwargs['contour_levels']
        if ('non_linear' in kwargs) and (kwargs['non_linear']):
            cmap_obj = cm.get_cmap(cmap1)
            norm1 = mpl.colors.BoundaryNorm(levels1, cmap_obj.N)
        else:
            norm1 = mpl.colors.Normalize(vmin=min(levels1), vmax=max(levels1))
    elif 'contour_levels_range' in kwargs:
        assert len(kwargs['contour_levels_range']) == 3, \
        "contour_levels_range must have exactly three entries: min, max, step"

        levels1 = np.arange(*kwargs['contour_levels_range'])
        if ('non_linear' in kwargs) and (kwargs['non_linear']):
            cmap_obj = cm.get_cmap(cmap1)
            norm1 = mpl.colors.BoundaryNorm(levels1, cmap_obj.N)
        else:
            norm1 = mpl.colors.Normalize(vmin=min(levels1), vmax=max(levels1))
    else:
        levels1 = np.linspace(minval, maxval, 12)
        if ('non_linear' in kwargs) and (kwargs['non_linear']):
            cmap_obj = cm.get_cmap(cmap1)
            norm1 = mpl.colors.BoundaryNorm(levels1, cmap_obj.N)
        else:
            norm1 = mpl.colors.Normalize(vmin=minval, vmax=maxval)
    #End if

    #Check if the minval and maxval are actually different.  If not,
    #then set "levels1" to be an empty list, which will cause the
    #plotting scripts to add a label instead of trying to plot a variable
    #with no contours:
    if minval == maxval:
        levels1 = []
    #End if

    if ('colormap' not in kwargs) and ('contour_levels' not in kwargs):
        if ((minval < 0) and (0 < maxval)) and mplv > 2:
            norm1 = normfunc(vmin=minval, vmax=maxval, vcenter=0.0)
        else:
            norm1 = mpl.colors.Normalize(vmin=minval, vmax=maxval)
        #End if
    #End if

    # Difference options -- Check in kwargs for colormap and levels
    if "diff_colormap" in kwargs:
        cmapdiff = kwargs["diff_colormap"]
    else:
        cmapdiff = 'coolwarm'
    #End if

    if "diff_contour_levels" in kwargs:
        levelsdiff = kwargs["diff_contour_levels"]  # a list of explicit contour levels
    elif "diff_contour_range" in kwargs:
        assert len(kwargs['diff_contour_range']) == 3, \
        "diff_contour_range must have exactly three entries: min, max, step"

        levelsdiff = np.arange(*kwargs['diff_contour_range'])
    else:
        # set a symmetric color bar for diff:
        absmaxdif = np.max(np.abs(diffdata.data))
        # set levels for difference plot:
<<<<<<< HEAD
        levelsdiff = np.linspace(-1*absmaxdif.data, absmaxdif.data, 12)
        
=======
        levelsdiff = np.linspace(-1*absmaxdif, absmaxdif, 12)

>>>>>>> 5d90f027
    # Percent Difference options -- Check in kwargs for colormap and levels
    if "pct_diff_colormap" in kwargs:
        cmappct = kwargs["pct_diff_colormap"]
    else:
        cmappct = "PuOr_r"
    #End if

    if "pct_diff_contour_levels" in kwargs:
        levelspctdiff = kwargs["pct_diff_contour_levels"]  # a list of explicit contour levels
    elif "pct_diff_contour_range" in kwargs:
            assert len(kwargs['pct_diff_contour_range']) == 3, "pct_diff_contour_range must have exactly three entries: min, max, step"
            levelspctdiff = np.arange(*kwargs['pct_diff_contour_range'])
    else:
        levelspctdiff = [-100,-75,-50,-40,-30,-20,-10,-8,-6,-4,-2,0,2,4,6,8,10,20,30,40,50,75,100]
    pctnorm = mpl.colors.BoundaryNorm(levelspctdiff,256)

    if "plot_log_pressure" in kwargs:
        plot_log_p = kwargs["plot_log_pressure"]
    else:
        plot_log_p = False

    # color normalization for difference
    if ((np.min(levelsdiff) < 0) and (0 < np.max(levelsdiff))) and mplv > 2:
        normdiff = normfunc(vmin=np.min(levelsdiff), vmax=np.max(levelsdiff), vcenter=0.0)
    else:
        normdiff = mpl.colors.Normalize(vmin=np.min(levelsdiff), vmax=np.max(levelsdiff))

    subplots_opt = {}
    contourf_opt = {}
    colorbar_opt = {}
    diff_colorbar_opt = {}
    pct_colorbar_opt = {}

    # extract any MPL kwargs that should be passed on:
    if 'mpl' in kwargs:
        subplots_opt.update(kwargs['mpl'].get('subplots',{}))
        contourf_opt.update(kwargs['mpl'].get('contourf',{}))
        colorbar_opt.update(kwargs['mpl'].get('colorbar',{}))
        diff_colorbar_opt.update(kwargs['mpl'].get('diff_colorbar',{}))
        pct_colorbar_opt.update(kwargs['mpl'].get('pct_diff_colorbar',{}))
    #End if
    return {'subplots_opt': subplots_opt,
            'contourf_opt': contourf_opt,
            'colorbar_opt': colorbar_opt,
            'diff_colorbar_opt': diff_colorbar_opt,
            'pct_colorbar_opt': pct_colorbar_opt,
            'normdiff': normdiff,
            'cmapdiff': cmapdiff,
            'levelsdiff': levelsdiff,
            'pctnorm': pctnorm,
            'cmappct': cmappct,
            'levelspctdiff':levelspctdiff,
            'cmap1': cmap1,
            'norm1': norm1,
            'levels1': levels1,
            'plot_log_p': plot_log_p
            }


def plot_zonal_mean_and_save(wks, case_nickname, base_nickname,
                             case_climo_yrs, baseline_climo_yrs,
                             adata, bdata, has_lev, log_p=False, obs=False, **kwargs):

    """This is the default zonal mean plot

    Parameters
    ----------
    adata : data to plot ([lev], lat, [lon]).
            The vertical coordinate (lev) must be pressure levels.
    bdata : baseline or observations to plot adata against.

        - For 2-d variables (reduced to (lat,)):
          + 2 panels: (top) zonal mean, (bottom) difference
        - For 3-D variables (reduced to (lev,lat)):
          + 3 panels: (top) zonal mean adata, (middle) zonal mean bdata, (bottom) difference
          + pcolormesh/contour plot
    kwargs -> optional dictionary of plotting options
             ** Expecting this to be variable-specific section, possibly provided by ADF Variable Defaults YAML file.**
    - colormap -> str, name of matplotlib colormap
    - contour_levels -> list of explict values or a tuple: (min, max, step)
    - diff_colormap
    - diff_contour_levels
    - tiString -> str, Title String
    - tiFontSize -> int, Title Font Size
    - mpl -> dict, This should be any matplotlib kwargs that should be passed along. Keep reading:
        + Organize these by the mpl function. In this function (`plot_map_and_save`)
          we will check for an entry called `subplots`, `contourf`, and `colorbar`. So the YAML might looks something like:
          ```
           mpl:
             subplots:
               figsize: (3, 9)
             contourf:
               levels: 15
               cmap: Blues
             colorbar:
               shrink: 0.4
          ```
    """

    # style the plot:
    # We should think about how to do plot customization and defaults.
    # Here I'll just pop off a few custom ones, and then pass the rest into mpl.
    if 'tiFontSize' in kwargs:
        tiFontSize = kwargs.pop('tiFontSize')
    else:
        tiFontSize = 8
    #End if

    #Set plot titles
    case_title = "$\mathbf{Test}:$"+f"{case_nickname}\nyears: {case_climo_yrs[0]}-{case_climo_yrs[-1]}"

    if obs:
        obs_var = kwargs["obs_var_name"]
        obs_title = kwargs["obs_file"][:-3]
        base_title = "$\mathbf{Baseline}:$"+obs_title+"\n"+"$\mathbf{Variable}:$"+f"{obs_var}"
    else:
        base_title = "$\mathbf{Baseline}:$"+f"{base_nickname}\nyears: {baseline_climo_yrs[0]}-{baseline_climo_yrs[-1]}"
    if has_lev:

        # calculate zonal average:
        azm = zonal_mean_xr(adata)
        bzm = zonal_mean_xr(bdata)

        # calculate difference:
        diff = azm - bzm
        
        # calculate the percent change
        pct = (azm - bzm) / np.abs(bzm) * 100.0
        #check if pct has NaN's or Inf values and if so set them to 0 to prevent plotting errors
        pct = pct.where(np.isfinite(pct), np.nan)
        pct = pct.fillna(0.0)

        # generate dictionary of contour plot settings:
        cp_info = prep_contour_plot(azm, bzm, diff, pct, **kwargs)

        # Generate zonal plot:
        fig, ax = plt.subplots(figsize=(10,10),nrows=4, constrained_layout=True, sharex=True, sharey=True,**cp_info['subplots_opt'])
        levs = np.unique(np.array(cp_info['levels1']))

        levs_diff = np.unique(np.array(cp_info['levelsdiff']))
        levs_pct_diff = np.unique(np.array(cp_info['levelspctdiff']))

        if len(levs) < 2:
            img0, ax[0] = zonal_plot(adata['lat'], azm, ax=ax[0])
            ax[0].text(0.4, 0.4, empty_message, transform=ax[0].transAxes, bbox=props)
            img1, ax[1] = zonal_plot(bdata['lat'], bzm, ax=ax[1])
            ax[1].text(0.4, 0.4, empty_message, transform=ax[1].transAxes, bbox=props)
        else:
            img0, ax[0] = zonal_plot(adata['lat'], azm, ax=ax[0], norm=cp_info['norm1'],cmap=cp_info['cmap1'],levels=cp_info['levels1'],**cp_info['contourf_opt'])
            img1, ax[1] = zonal_plot(bdata['lat'], bzm, ax=ax[1], norm=cp_info['norm1'],cmap=cp_info['cmap1'],levels=cp_info['levels1'],**cp_info['contourf_opt'])
            fig.colorbar(img0, ax=ax[0], location='right',**cp_info['colorbar_opt'])
            fig.colorbar(img1, ax=ax[1], location='right',**cp_info['colorbar_opt'])
        #End if

        if len(levs_diff) < 2:
            img2, ax[2] = zonal_plot(adata['lat'], diff, ax=ax[2])
            ax[2].text(0.4, 0.4, empty_message, transform=ax[2].transAxes, bbox=props)
        else:
            img2, ax[2] = zonal_plot(adata['lat'], diff, ax=ax[2], norm=cp_info['normdiff'],cmap=cp_info['cmapdiff'],levels=cp_info['levelsdiff'],**cp_info['contourf_opt'])
            fig.colorbar(img2, ax=ax[2], location='right',**cp_info['diff_colorbar_opt'])
            
        if len(levs_pct_diff) < 2:
            img3, ax[3] = zonal_plot(adata['lat'], pct, ax=ax[3])
            ax[3].text(0.4, 0.4, empty_message, transform=ax[3].transAxes, bbox=props)
        else:
            img3, ax[3] = zonal_plot(adata['lat'], pct, ax=ax[3], norm=cp_info['pctnorm'],cmap=cp_info['cmappct'],levels=cp_info['levelspctdiff'],**cp_info['contourf_opt'])
            fig.colorbar(img3, ax=ax[3], location='right',**cp_info['pct_colorbar_opt'])

        ax[0].set_title(case_title, loc='left', fontsize=tiFontSize)
        ax[1].set_title(base_title, loc='left', fontsize=tiFontSize)
        ax[2].set_title("$\mathbf{Test} - \mathbf{Baseline}$", loc='left', fontsize=tiFontSize)
        ax[3].set_title("Test % Diff Baseline", loc='left', fontsize=tiFontSize,fontweight="bold")


        # style the plot:
        #Set Main title for subplots:
        st = fig.suptitle(wks.stem[:-5].replace("_"," - "), fontsize=15)
        st.set_y(0.85)
        ax[-1].set_xlabel("LATITUDE")

        if log_p:
            [a.set_yscale("log") for a in ax]

        fig.text(-0.03, 0.5, 'PRESSURE [hPa]', va='center', rotation='vertical')
    else:
        line = Line2D([0], [0], label="$\mathbf{Test}:$"+f"{case_nickname} - years: {case_climo_yrs[0]}-{case_climo_yrs[-1]}",
                        color="#1f77b4") # #1f77b4 -> matplotlib standard blue

        line2 = Line2D([0], [0], label=base_title,
                        color="#ff7f0e") # #ff7f0e -> matplotlib standard orange

        azm = zonal_mean_xr(adata)
        bzm = zonal_mean_xr(bdata)
        diff = azm - bzm
        
        # calculate the percent change
        pct = (azm - bzm) / np.abs(bzm) * 100.0
        #check if pct has NaN's or Inf values and if so set them to 0 to prevent plotting errors
        pct = pct.where(np.isfinite(pct), np.nan)
        pct = pct.fillna(0.0)
        
        fig, ax = plt.subplots(nrows=3)
        ax = [ax[0],ax[1],ax[2]]

        #Set Main title for subplots:
        st = fig.suptitle(wks.stem[:-5].replace("_"," - "), fontsize=15)
        st.set_y(1.02)

        zonal_plot(adata['lat'], azm, ax=ax[0],color="#1f77b4") # #1f77b4 -> matplotlib standard blue
        zonal_plot(bdata['lat'], bzm, ax=ax[0],color="#ff7f0e") # #ff7f0e -> matplotlib standard orange

        fig.legend(handles=[line,line2],bbox_to_anchor=(-0.15, 0.87, 1.05, .102),loc="right",
                   borderaxespad=0.0,fontsize=6,frameon=False)

        zonal_plot(adata['lat'], diff, ax=ax[1], color="k")
        ax[1].set_title("$\mathbf{Test} - \mathbf{Baseline}$", loc='left', fontsize=10)
        
        zonal_plot(adata['lat'], pct, ax=ax[2], color="k")
        ax[2].set_title("Test % Diff Baseline", loc='left', fontsize=10,fontweight="bold")

        for a in ax:
            try:
                a.label_outer()
            except:
                pass
            #End except
        #End for
    #End if

    #Write the figure to provided workspace/file:
    fig.savefig(wks, bbox_inches='tight', dpi=300)

    #Close plots:
    plt.close()



def plot_meridional_mean_and_save(wks, case_nickname, base_nickname,
                             case_climo_yrs, baseline_climo_yrs,
                             adata, bdata, has_lev, log_p=False, latbounds=None, obs=False, **kwargs):

    """Default meridional mean plot

    Parameters
    ----------
    wks :
        the figure object to plot in
    case_nickname : str
        short name of `adata` case, use for annotation
    base_nickname : str
        short name of `bdata` case, use for annotation
    case_climo_yrs : list
        years in the `adata` case, use for annotation
    baseline_climo_yrs : list:
        years in the `bdata` case, use for annotation
    adata : xarray.DataArray
        data to plot ([lev], [lat], lon).
        The vertical coordinate (lev) must be pressure levels.
    bdata : xarray.DataArray
        baseline or observations to plot adata against.
        It must have the same dimensions and vertical levels as adata.
    has_lev : bool
        whether lev dimension is present
    log_p : bool, optional
        (Not implemented) use log(pressure) vertical axis
    latbounds : numbers.Number or slice, optional
        indicates latitude bounds to average over
        if it is a number, assume symmetric about equator,
        otherwise expects `slice(south, north)`
        defaults to `slice(-5,5)`
    kwargs : dict, optional
        optional dictionary of plotting options, See Notes

    Notes
    -----

    - For 2-d variables (reduced to (lon,)):
        + 2 panels: (top) meridional mean, (bottom) difference
    - For 3-D variables (reduced to (lev,lon)):
        + 3 panels: (top) meridonal mean adata, (middle) meridional mean bdata, (bottom) difference
        + pcolormesh/contour plot

    - kwargs -> optional dictionary of plotting options
        ** Expecting this to be variable-specific section, possibly
        provided by ADF Variable Defaults YAML file.**
        - colormap             -> str, name of matplotlib colormap
        - contour_levels       -> list of explicit values or a tuple: (min, max, step)
        - diff_colormap        -> str, name of matplotlib colormap used for different plot
        - diff_contour_levels  -> list of explicit values or a tuple: (min, max, step)
        - tiString             -> str, Title String
        - tiFontSize           -> int, Title Font Size
        - mpl -> dict, This should be any matplotlib kwargs that should be passed along. Keep reading:
            + Organize these by the mpl function. In this function (`plot_meridional_mean_and_save`)
            we will check for an entry called `subplots`, `contourf`, and `colorbar`.
            So the YAML might looks something like:
            ```
            mpl:
                subplots:
                figsize: (3, 9)
                contourf:
                levels: 15
                cmap: Blues
                colorbar:
                shrink: 0.4
            ```
        """
    # apply averaging:
    import numbers  # built-in; just checking on the latbounds input
    if latbounds is None:
        latbounds = slice(-5, 5)
    elif isinstance(latbounds, numbers.Number):
        latbounds = slice(-1*np.absolute(latbounds), np.absolute(latbounds))
    elif not isinstance(latbounds, slice):  #If not a slice object, then quit this routine.
        print(f"ERROR: plot_meridonal_mean_and_save - received an invalid value for latbounds ({latbounds}). Must be a number or a slice.")
        return None
    #End if

    # style the plot:
    # We should think about how to do plot customization and defaults.
    # Here I'll just pop off a few custom ones, and then pass the rest into mpl.
    if 'tiFontSize' in kwargs:
        tiFontSize = kwargs.pop('tiFontSize')
    else:
        tiFontSize = 8
    #End if

    # possible that the data has time, but usually it won't
    if len(adata.dims) > 4:
        print(f"ERROR: plot_meridonal_mean_and_save - too many dimensions: {adata.dims}")
        return None

    if 'time' in adata.dims:
        adata = adata.mean(dim='time', keep_attrs=True)
    if 'lat' in adata.dims:
        latweight = np.cos(np.radians(adata.lat))
        adata = adata.weighted(latweight).mean(dim='lat', keep_attrs=True)
    if 'time' in bdata.dims:
        adata = bdata.mean(dim='time', keep_attrs=True)
    if 'lat' in bdata.dims:
        latweight = np.cos(np.radians(bdata.lat))
        bdata = bdata.weighted(latweight).mean(dim='lat', keep_attrs=True)
    # If there are other dimensions, they are still going to be there:
    if len(adata.dims) > 2:
        print(f"ERROR: plot_meridonal_mean_and_save - AFTER averaging, there are too many dimensions: {adata.dims}")
        return None

    diff = adata - bdata
    
    # calculate the percent change
    pct = (adata - bdata) / np.abs(bdata) * 100.0
    #check if pct has NaN's or Inf values and if so set them to 0 to prevent plotting errors
    pct = pct.where(np.isfinite(pct), np.nan)
    pct = pct.fillna(0.0)

    # plot-controlling parameters:
    xdim = 'lon' # the name used for the x-axis dimension
    pltfunc = meridional_plot  # the plotting function ... maybe we can generalize to get zonal/meridional into one function (?)

    case_title = "$\mathbf{Test}:$"+f"{case_nickname}\nyears: {case_climo_yrs[0]}-{case_climo_yrs[-1]}"

    if obs:
        obs_var = kwargs["obs_var_name"]
        obs_title = kwargs["obs_file"][:-3]
        base_title = "$\mathbf{Baseline}:$"+obs_title+"\n"+"$\mathbf{Variable}:$"+f"{obs_var}"
    else:
        base_title = "$\mathbf{Baseline}:$"+f"{base_nickname}\nyears: {baseline_climo_yrs[0]}-{baseline_climo_yrs[-1]}"

    if has_lev:
        # generate dictionary of contour plot settings:
        cp_info = prep_contour_plot(adata, bdata, diff, pct, **kwargs)

        # generate plot objects:
        fig, ax = plt.subplots(figsize=(10,10),nrows=4, constrained_layout=True, sharex=True, sharey=True,**cp_info['subplots_opt'])
        levs = np.unique(np.array(cp_info['levels1']))
        levs_diff = np.unique(np.array(cp_info['levelsdiff']))
        levs_pctdiff = np.unique(np.array(cp_info['levelspctdiff']))

        if len(levs) < 2:
            img0, ax[0] = pltfunc(adata[xdim], adata, ax=ax[0])
            ax[0].text(0.4, 0.4, empty_message, transform=ax[0].transAxes, bbox=props)
            img1, ax[1] = pltfunc(bdata[xdim], bdata, ax=ax[1])
            ax[1].text(0.4, 0.4, empty_message, transform=ax[1].transAxes, bbox=props)
        else:
            img0, ax[0] = pltfunc(adata[xdim], adata, ax=ax[0], norm=cp_info['norm1'],cmap=cp_info['cmap1'],levels=cp_info['levels1'],**cp_info['contourf_opt'])
            img1, ax[1] = pltfunc(bdata[xdim], bdata, ax=ax[1], norm=cp_info['norm1'],cmap=cp_info['cmap1'],levels=cp_info['levels1'],**cp_info['contourf_opt'])
            cb0 = fig.colorbar(img0, ax=ax[0], location='right',**cp_info['colorbar_opt'])
            cb1 = fig.colorbar(img1, ax=ax[1], location='right',**cp_info['colorbar_opt'])
        #End if

        if len(levs_diff) < 2:
            img2, ax[2] = pltfunc(adata[xdim], diff, ax=ax[2])
            ax[2].text(0.4, 0.4, empty_message, transform=ax[2].transAxes, bbox=props)
        else:
            img2, ax[2] = pltfunc(adata[xdim], diff, ax=ax[2], norm=cp_info['normdiff'],cmap=cp_info['cmapdiff'],levels=cp_info['levelsdiff'],**cp_info['contourf_opt'])
            cb2 = fig.colorbar(img2, ax=ax[2], location='right',**cp_info['colorbar_opt'])
            
        if len(levs_pctdiff) < 2:
            img3, ax[3] = pltfunc(adata[xdim], pct, ax=ax[3])
            ax[3].text(0.4, 0.4, empty_message, transform=ax[3].transAxes, bbox=props)
        else:
            img3, ax[3] = pltfunc(adata[xdim], pct, ax=ax[3], norm=cp_info['pctnorm'],cmap=cp_info['cmappct'],levels=cp_info['levelspctdiff'],**cp_info['contourf_opt'])
            cb3 = fig.colorbar(img3, ax=ax[3], location='right',**cp_info['colorbar_opt'])

        #Set plot titles
        ax[0].set_title(case_title, loc='left', fontsize=tiFontSize)
        ax[1].set_title(base_title, loc='left', fontsize=tiFontSize)
        ax[2].set_title("$\mathbf{Test} - \mathbf{Baseline}$", loc='left', fontsize=tiFontSize)
        ax[3].set_title("Test % Diff Baseline", loc='left', fontsize=tiFontSize, fontweight = "bold")

        # style the plot:
        #Set Main title for subplots:
        st = fig.suptitle(wks.stem[:-5].replace("_"," - "), fontsize=15)
        st.set_y(0.85)
        ax[-1].set_xlabel("LONGITUDE")
        if cp_info['plot_log_p']:
            [a.set_yscale("log") for a in ax]
        fig.text(-0.03, 0.5, 'PRESSURE [hPa]', va='center', rotation='vertical')

    else:
        line = Line2D([0], [0], label="$\mathbf{Test}:$"+f"{case_nickname} - years: {case_climo_yrs[0]}-{case_climo_yrs[-1]}",
                        color="#1f77b4") # #1f77b4 -> matplotlib standard blue

        line2 = Line2D([0], [0], label=base_title,
                        color="#ff7f0e") # #ff7f0e -> matplotlib standard orange



        fig, ax = plt.subplots(nrows=3)
        ax = [ax[0],ax[1],ax[2]]

        pltfunc(adata[xdim], adata, ax=ax[0],color="#1f77b4") # #1f77b4 -> matplotlib standard blue
        pltfunc(bdata[xdim], bdata, ax=ax[0],color="#ff7f0e") # #ff7f0e -> matplotlib standard orange
        pltfunc(adata[xdim], diff, ax=ax[1], color="k")
        pltfunc(adata[xdim], pct, ax=ax[2], color="k")

        ax[1].set_title("$\mathbf{Test} - \mathbf{Baseline}$", loc='left', fontsize=10)
        ax[2].set_title("Test % Diff Baseline", loc='left', fontsize=10, fontweight = "bold")

        #Set Main title for subplots:
        st = fig.suptitle(wks.stem[:-5].replace("_"," - "), fontsize=15)
        st.set_y(1.02)

        fig.legend(handles=[line,line2],bbox_to_anchor=(-0.15, 0.87, 1.05, .102),loc="right",
                borderaxespad=0.0,fontsize=6,frameon=False)

        for a in ax:
            try:
                a.label_outer()
            except:
                pass
            #End except
        #End for
    #End if

    #Write the figure to provided workspace/file:
    fig.savefig(wks, bbox_inches='tight', dpi=300)

    #Close plots:
    plt.close()

#
#  -- zonal mean annual cycle --
#

def square_contour_difference(fld1, fld2, **kwargs):
    """Produce filled contours of fld1, fld2, and their difference with square axes.

    Intended use is latitude-by-month to show the annual cycle.
    Example use case: use climo files to get data, take zonal averages,
    rename "time" to "month" if desired,
    and then provide resulting DataArrays to this function.

    Parameters
    ----------
        fld1, fld2 : xarray.DataArray
            2-dimensional DataArrays with same shape
        **kwargs : dict, optional
            optional keyword arguments
            this function _only checks_ `kwargs` for `case1name`, `case2name`

    Returns
    -------
    fig
        figure object

    Notes
    -----
    Assumes `fld1.shape == fld2.shape` and `len(fld1.shape) == 2`

    Will try to label the cases by looking for
    `case1name` and `case2name` in `kwargs`,
    and then `fld1['case']` and `fld2['case']` (i.e., attributes)
    If no case name is found proceeds with empty strings.
    **IF THERE IS A BETTER CONVENTION WE SHOULD USE IT.**

    Each panel also puts the Min/Max values into the title string.

    Axis labels are upper-cased names of the coordinates of `fld1`.
    Ticks are automatic with the exception that if the
    first coordinate is "month" and is length 12, use `np.arange(1,13)`.
    """

    assert len(fld1.shape) == 2,     "Input fields must have exactly two dimensions."  # 2-Dimension => plot contourf
    assert fld1.shape == fld2.shape, "Input fields must have the same array shape."    # Same shape => allows difference


    if "case1name" in kwargs:
        case1name = kwargs.pop("case1name")
    elif hasattr(fld1, "case"):
        case1name = getattr(fld1, "case")
    else:
        case1name = ""

    if "case2name" in kwargs:
        case2name = kwargs.pop("case2name")
    elif hasattr(fld2, "case"):
        case2name = getattr(fld2, "case")
    else:
        case2name = ""

    # Geometry of the figure is hard-coded
    fig = plt.figure(figsize=(10,10))

    rows = 5
    columns = 5
    grid = mpl.gridspec.GridSpec(rows, columns, wspace=1, hspace=1,
                            width_ratios=[1,1,1,1,0.2],
                            height_ratios=[1,1,1,1,0.2])
    # plt.subplots_adjust(wspace= 0.01, hspace= 0.01)
    ax1 = plt.subplot(grid[0:2, 0:2])
    ax2 = plt.subplot(grid[0:2, 2:4])
    ax3 = plt.subplot(grid[0:2, 0:2])
    ax4 = plt.subplot(grid[0:2, 2:4])
    # color bars / means share top bar.
    cbax_top = plt.subplot(grid[0:2, -1])
    cbax_bot = plt.subplot(grid[-1, 1:3])

    # determine color normalization for means:
    mx = np.max([fld1.max(), fld2.max()])
    mn = np.min([fld1.min(), fld2.min()])
    mnorm = mpl.colors.Normalize(mn, mx)

    coord1, coord2 = fld1.coords  # ASSUMES xarray WITH coords AND 2-dimensions
    xx, yy = np.meshgrid(fld1[coord2], fld1[coord1])

    img1 = ax1.contourf(xx, yy, fld1.transpose())
    if (coord1 == 'month') and (fld1.shape[0] ==12):
        ax1.set_xticks(np.arange(1,13))
    ax1.set_ylabel(coord2.upper())
    ax1.set_xlabel(coord1.upper())
    ax1.set_title(f"{case1name}\nMIN:{fld1.min().values:.2f}  MAX:{fld1.max().values:.2f}")

    ax2.contourf(xx, yy, fld2.transpose())
    if (coord1 == 'month') and (fld1.shape[0] ==12):
        ax2.set_xticks(np.arange(1,13))
    ax2.set_xlabel(coord1.upper())
    ax2.set_title(f"{case2name}\nMIN:{fld2.min().values:.2f}  MAX:{fld2.max().values:.2f}")


    diff = fld1 - fld2
    
    pct = (fld1 - fld2) / np.abs(fld2) * 100.0
    #check if pct has NaN's or Inf values and if so set them to 0 to prevent plotting errors
    pct = pct.where(np.isfinite(pct), np.nan)
    pct = pct.fillna(0.0)
    
    ## USE A DIVERGING COLORMAP CENTERED AT ZERO
    ## Special case is when min > 0 or max < 0
    dmin = diff.min()
    dmax = diff.max()
    if dmin > 0:
        dnorm = mpl.colors.Normalize(dmin, dmax)
        cmap = mpl.cm.OrRd
    elif dmax < 0:
        dnorm = mpl.colors.Normalize(dmin, dmax)
        cmap = mpl.cm.BuPu_r
    else:
        dnorm = mpl.colors.TwoSlopeNorm(vmin=dmin, vcenter=0, vmax=dmax)
        cmap = mpl.cm.RdBu_r
        
    img3 = ax3.contourf(xx, yy, diff.transpose(), cmap=cmap, norm=dnorm)
    if (coord1 == 'month') and (fld1.shape[0] ==12):
        ax3.set_xticks(np.arange(1,13))
    ax3.set_ylabel(coord2.upper())
    ax3.set_xlabel(coord1.upper())
    ax3.set_title(f"DIFFERENCE (= a - b)\nMIN:{diff.min().values:.2f}  MAX:{diff.max().values:.2f}")
        
    ## USE A DIVERGING COLORMAP CENTERED AT ZERO
    ## Special case is when min > 0 or max < 0
    pmin = pct.min()
    pmax = pct.max()
    if pmin > 0:
        pnorm = mpl.colors.Normalize(pmin, pmax)
        cmap = mpl.cm.OrRd
    elif pmax < 0:
        pnorm = mpl.colors.Normalize(pmin, pmax)
        cmap = mpl.cm.BuPu_r
    else:
        pnorm = mpl.colors.TwoSlopeNorm(vmin=pmin, vcenter=0, vmax=pmax)
        cmap = mpl.cm.RdBu_r

    img4 = ax4.contourf(xx, yy, pct.transpose(), cmap=cmap, norm=pnorm)
    if (coord1 == 'month') and (fld1.shape[0] ==12):
        ax4.set_xticks(np.arange(1,13))
    ax4.set_ylabel(coord2.upper())
    ax4.set_xlabel(coord1.upper())
    ax4.set_title(f"PCT DIFFERENCE (= a % diff b)\nMIN:{pct.min().values:.2f}  MAX:{pct.max().values:.2f}")


    # Try to construct the title:
    if hasattr(fld1, "long_name"):
        tstr = getattr(fld1, "long_name")
    elif hasattr(fld2, "long_name"):
        tstr = getattr(fld2, "long_name")
    elif hasattr(fld1, "short_name"):
        tstr = getattr(fld1, "short_name")
    elif hasattr(fld2, "short_name"):
        tstr = getattr(fld2, "short_name")
    elif hasattr(fld1, "name"):
        tstr = getattr(fld1, "name")
    elif hasattr(fld2, "name"):
        tstr = getattr(fld2, "name")
    else:
        tstr = ""
    if hasattr(fld1, "units"):
        tstr = tstr + f" [{getattr(fld1, 'units')}]"
    elif hasattr(fld2, "units"):
        tstr = tstr + f" [{getattr(fld2, 'units')}]"
    else:
        tstr = tstr + "[-]"

    fig.suptitle(tstr, fontsize=18)

    cb1 = fig.colorbar(img1, cax=cbax_top)
    cb2 = fig.colorbar(img3, cax=cbax_bot, orientation='horizontal')
    cb3 = fig.colorbar(img4, cax=cbax_bot, orientation='horizontal')
    return fig

#####################
#END HELPER FUNCTIONS<|MERGE_RESOLUTION|>--- conflicted
+++ resolved
@@ -1944,13 +1944,7 @@
         # set a symmetric color bar for diff:
         absmaxdif = np.max(np.abs(diffdata.data))
         # set levels for difference plot:
-<<<<<<< HEAD
-        levelsdiff = np.linspace(-1*absmaxdif.data, absmaxdif.data, 12)
-        
-=======
         levelsdiff = np.linspace(-1*absmaxdif, absmaxdif, 12)
-
->>>>>>> 5d90f027
     # Percent Difference options -- Check in kwargs for colormap and levels
     if "pct_diff_colormap" in kwargs:
         cmappct = kwargs["pct_diff_colormap"]
