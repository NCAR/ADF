--- conflicted
+++ resolved
@@ -407,11 +407,7 @@
             # Extract time series file location
             ts_dir = ts_dirs[case_idx]
 
-<<<<<<< HEAD
             # Check if history files actually exist. If not then kill script:
-=======
-            # Check if history files actually exqist. If not then kill script:
->>>>>>> e0277261
             hist_str_case = hist_str_list[case_idx]
             for hist_str in hist_str_case:
 
@@ -528,34 +524,11 @@
                 list_of_commands = []
                 list_of_ncattend_commands = []
                 list_of_hist_commands = []
-<<<<<<< HEAD
 
                 # Create copy of var list that can be modified for derivable variables
                 diag_var_list = self.diag_var_list
 
                 # Intitialize dictionary for derived variables, if appplicable
-=======
-                vars_to_derive = []
-                # create copy of var list that can be modified for derivable variables
-                diag_var_list = self.diag_var_list
-
-                # Aerosol Calcs
-                # --------------
-                # Always make sure PMID is made if aerosols are desired in config file
-                # Since there's no requirement for `aerosol_zonal_list` to be included,
-                # allow it to be absent:
-
-                azl = res.get("aerosol_zonal_list", [])
-                if "PMID" not in diag_var_list:
-                    if any(item in azl for item in diag_var_list):
-                        diag_var_list += ["PMID"]
-                if "T" not in diag_var_list:
-                    if any(item in azl for item in diag_var_list):
-                        diag_var_list += ["T"]
-                # End aerosol calcs
-
-                # Initialize dictionary for derived variable with needed list of constituents
->>>>>>> e0277261
                 constit_dict = {}
 
                 # Loop over CAM history variables:
@@ -563,41 +536,11 @@
                     # Notify user of new time series file:
                     print(f"\t - time series for {var}")
 
-<<<<<<< HEAD
                     # Initialize list for constituents if variable is derivable
                     constit_list = []
-=======
-                    # Create full path name, file name template:
-                    # $cam_case_name.$hist_str.$variable.YYYYMM-YYYYMM.nc
-                    ts_outfil_str = (
-                        ts_dir
-                        + os.sep
-                        + ".".join([case_name, hist_str, var, time_string, "nc"])
-                    )
-
-                    # Check if clobber is true for file
-                    if Path(ts_outfil_str).is_file():
-                        if overwrite_ts[case_idx]:
-                            Path(ts_outfil_str).unlink()
-                        else:
-                            #msg = f"[{__name__}] Warning: '{var}' file was found "
-                            msg = f"\t    INFO: '{var}' file was found "
-                            msg += "and overwrite is False. Will use existing file."
-                            print(msg)
-                            continue
-
-                    # Set error messages for printing/debugging
-                    # Derived variable, but missing constituent list
-                    constit_errmsg = f"create time series for {case_name}:"
-                    constit_errmsg += f"\n Can't create time series for {var}. \n\tThis variable"
-                    constit_errmsg += " is flagged for derivation, but is missing list of constiuents."
-                    constit_errmsg += "\n\tPlease add list of constituents to 'derivable_from' "
-                    constit_errmsg += f"for {var} in variable defaults yaml file."
->>>>>>> e0277261
 
                     # Check if current variable is not in history file(s)
                     if var not in hist_file_var_list:
-<<<<<<< HEAD
                         # Let user know variable is not
                         print(f"\t     {var} not in history file, will try to derive if possible")
 
@@ -608,81 +551,6 @@
                         # Move to the next variable
                         continue
                     # End if
-=======
-                        vres = res.get(var, {})
-
-                        # Initialiaze list for constituents
-                        # NOTE: This is if the variable is NOT derivable but needs
-                        # an empty list as a check later
-                        constit_list = []
-
-                        # intialize boolean to check if variable is derivable
-                        derive = False # assume it can't be derived and update if it can
-
-                        # intialize boolean for regular CAM variable constituents
-                        try_cam_constits = True
-
-                        # Check first if variable is potentially part of a CAM-CHEM run
-                        if "derivable_from_cam_chem" in vres:
-                            constit_list = vres["derivable_from_cam_chem"]
-                            if constit_list:
-                                if all(item in hist_file_ds.data_vars for item in constit_list):
-                                    # Set check to look for regular CAM constituents
-                                    try_cam_constits = False
-                                    derive = True
-                                    msg = f"create time series for {case_name}:"
-                                    msg += "\n\tLooks like this a CAM-CHEM run, "
-                                    msg += f"checking constituents for '{var}'"
-                                    self.debug_log(msg)
-                            else:
-                                self.debug_log(constit_errmsg)
-                                # End if
-                            # End if
-
-                        # If not CAM-CHEM, check regular CAM runs
-                        if try_cam_constits:
-                            if "derivable_from" in vres:
-                                derive = True
-                                constit_list = vres["derivable_from"]
-                        else:
-                            # Missing variable or missing derivable_from argument
-                            der_from_msg = f"create time series for {case_name}:"
-                            der_from_msg += f"\n Can't create time series for {var}.\n\tEither "
-                            der_from_msg += "the variable is missing from CAM output or it is a "
-                            der_from_msg += "derived quantity and is missing the 'derivable_from' "
-                            der_from_msg += "config argument.\n\tPlease add variable to CAM run "
-                            der_from_msg += "or set appropriate argument in variable "
-                            der_from_msg += "defaults yaml file."
-                            self.debug_log(der_from_msg)
-                        # End if
-
-                        # Check if this variable can be derived
-                        if (derive) and (constit_list):
-                            for constit in constit_list:
-                                if constit not in diag_var_list:
-                                    diag_var_list.append(constit)
-                            # Add variable to list to derive
-                            vars_to_derive.append(var)
-                            # Add constituent list to variable key in dictionary
-                            constit_dict[var] = constit_list
-                            continue
-                            # Log if variable can be derived but is missing list of constituents
-                        elif (derive) and (not constit_list):
-                            self.debug_log(constit_errmsg)
-                            continue
-                        # Lastly, raise error if the variable is not a derived quanitity
-                        # but is also not in the history file(s)
-                        else:
-                            msg = f"\t    WARNING: {var} is not in the history file for case '{case_name}' "
-                            msg += "nor can it be derived. Script will continue to next variable."
-                            print(msg)
-                            logmsg = f"create time series for {case_name}:"
-                            logmsg += f"\n {var} is not in the file {hist_files[0]} "
-                            self.debug_log(logmsg)
-                            continue
-                        # End if
-                    # End if (var in var_diag_list)
->>>>>>> e0277261
 
                     # Check if variable has a "lev" dimension according to first file:
                     has_lev = bool("lev" in hist_file_ds[var].dims or "ilev" in hist_file_ds[var].dims)
@@ -777,33 +645,11 @@
                     # NOTE: this may not be best practice, but it the history attr repeats
                     #       the files attrs so the global attrs become obtrusive...
                     list_of_hist_commands.append(cmd_remove_history)
-<<<<<<< HEAD
-=======
-
->>>>>>> e0277261
                 # End variable loop
 
                 # Now run the "ncrcat" subprocesses in parallel:
                 with mp.Pool(processes=self.num_procs) as mpool:
                     _ = mpool.map(call_ncrcat, list_of_commands)
-<<<<<<< HEAD
-=======
-                # End with
-
-                # Run ncatted commands after ncrcat is done
-                with mp.Pool(processes=self.num_procs) as mpool:
-                    _ = mpool.map(call_ncrcat, list_of_ncattend_commands)
-
-                # Run ncatted command to remove history attribute after the global attributes are set
-                with mp.Pool(processes=self.num_procs) as mpool:
-                    _ = mpool.map(call_ncrcat, list_of_hist_commands)
-
-                if vars_to_derive:
-                    self.derive_variables(
-                        res=res, hist_str=hist_str, vars_to_derive=vars_to_derive,
-                        constit_dict=constit_dict, ts_dir=ts_dir
-                    )
->>>>>>> e0277261
                 # End with
                 
                 # Finally, run through the derived variables if applicable
@@ -1192,140 +1038,6 @@
 
     #########
 
-<<<<<<< HEAD
-=======
-    def derive_variables(self, res=None, hist_str=None, vars_to_derive=None, ts_dir=None,
-                         constit_dict=None, overwrite=None):
-        """
-        Derive variables acccording to steps given here.  Since derivations will depend on the
-        variable, each variable to derive will need its own set of steps below.
-
-        Caution: this method assumes that there will be one time series file per variable
-
-        If the file for the derived variable exists, the kwarg `overwrite` determines
-        whether to overwrite the file (true) or exit with a warning message.
-
-        """
-
-        # Loop through derived variables
-        for var in vars_to_derive:
-            print(f"\t - deriving time series for {var}")
-
-            # Grab list of constituents for this variable
-            constit_list = constit_dict[var]
-
-            # Grab all required time series files for derived variable
-            constit_files = []
-            for constit in constit_list:
-                # Check if the constituent file is present, if so add it to list
-                if hist_str:
-                    const_glob_str = f"*{hist_str}*.{constit}.*.nc"
-                else:
-                    const_glob_str = f"*.{constit}.*.nc"
-                # end if
-                if glob.glob(os.path.join(ts_dir, const_glob_str)):
-                    constit_files.append(glob.glob(os.path.join(ts_dir, const_glob_str ))[0])
-
-            # Check if all the necessary constituent files were found
-            if len(constit_files) != len(constit_list):
-                ermsg = f"\t    WARNING: Not all constituent files present; {var} cannot be calculated."
-                ermsg += f" Please remove {var} from 'diag_var_list' or find the "
-                ermsg += "relevant CAM files.\n"
-                print(ermsg)
-                if constit_files:
-                    # Add what's missing to debug log
-                    dmsg = "create time series:"
-                    dmsg += "\n\tneeded constituents for derivation of "
-                    dmsg += f"{var}:\n\t\t- {constit_list}\n\tfound constituent file(s) in "
-                    dmsg += f"{Path(constit_files[0]).parent}:\n\t\t"
-                    dmsg += f"- {[Path(f).parts[-1] for f in constit_files if Path(f).is_file()]}"
-                    self.debug_log(dmsg)
-                else:
-                    dmsg = "create time series:"
-                    dmsg += "\n\tneeded constituents for derivation of "
-                    dmsg += f"{var}:\n\t\t- {constit_list}\n"
-                    dmsg += "\tNo constituent(s) found in history files"
-                    self.debug_log(dmsg)
-
-            else:
-                # Open a new dataset with all the constituent files/variables
-                ds = xr.open_mfdataset(constit_files).compute()
-
-                # Grab attributes from first constituent file to be used in derived variable
-                attrs = ds[constit_list[0]].attrs
-
-                # create new file name for derived variable
-                derived_file = constit_files[0].replace(constit_list[0], var)
-
-                # Check if clobber is true for file
-                if Path(derived_file).is_file():
-                    if overwrite:
-                        Path(derived_file).unlink()
-                    else:
-                        msg = f"\t    INFO: '{var}' file was found "
-                        msg += "and overwrite is False. Will use existing file."
-                        print(msg)
-                        continue
-
-                # NOTE: this will need to be changed when derived equations are more complex! - JR
-                if var == "RESTOM":
-                    der_val = ds["FSNT"]-ds["FLNT"]
-                else:
-                    # Loop through all constituents and sum
-                    der_val = 0
-                    for v in constit_list:
-                        der_val += ds[v]
-
-                # Set derived variable name and add to dataset
-                der_val.name = var
-                ds[var] = der_val
-
-                # Aerosol Calculations
-                # ----------------------------------------------------------------------------------
-                # These will be multiplied by rho (density of dry air)
-                ds_pmid_done = False
-                ds_t_done = False
-
-                # User-defined defaults might not include aerosol zonal list
-                azl = res.get("aerosol_zonal_list", [])
-                if var in azl:
-                    # Only calculate once for all aerosol vars
-                    if not ds_pmid_done:
-                        ds_pmid = _load_dataset(glob.glob(os.path.join(ts_dir, "*.PMID.*"))[0])
-                        ds_pmid_done = True
-                        if not ds_pmid:
-                            errmsg = "\t    WARNING: Missing necessary files for dry air density"
-                            errmsg += " (rho) calculation.\n"
-                            errmsg += "\t     Please make sure 'PMID' is in the CAM run"
-                            errmsg += " for aerosol calculations"
-                            print(errmsg)
-                            continue
-                    if not ds_t_done:
-                        ds_t = _load_dataset(glob.glob(os.path.join(ts_dir, "*.T.*"))[0])
-                        ds_t_done = True
-                        if not ds_t:
-                            errmsg = "\t    WARNING: Missing necessary files for dry air density"
-                            errmsg += " (rho) calculation.\n"
-                            errmsg += "\t     Please make sure 'T' is in the CAM run"
-                            errmsg += " for aerosol calculations"
-                            print(errmsg)
-                            continue
-
-                    # Multiply aerosol by dry air density (rho): (P/Rd*T)
-                    ds[var] = ds[var]*(ds_pmid["PMID"]/(res["Rgas"]*ds_t["T"]))
-
-                    # Sulfate conversion factor
-                    if var == "SO4":
-                        ds[var] = ds[var]*(96./115.)
-                # ----------------------------------------------------------------------------------
-
-                # Drop all constituents from final saved dataset
-                # These are not necessary because they have their own time series files
-                ds_final = ds.drop_vars(constit_list)
-                # Copy attributes from constituent file to derived variable
-                ds_final[var].attrs = attrs
-                ds_final.to_netcdf(derived_file, unlimited_dims='time', mode='w')
->>>>>>> e0277261
 
     ######### MDTF functions #########
     def setup_run_mdtf(self):
@@ -1549,48 +1261,4 @@
                     shutil.copyfile(adf_file, mdtf_file)
                 # end for hist_str
             # end for var
-<<<<<<< HEAD
-        # end for case
-=======
-        # end for case
-
-
-########
-
-# Helper Function(s)
-
-
-def _load_dataset(fils):
-    """
-    This method exists to get an xarray Dataset from input file information that
-    can be passed into the plotting methods.
-
-    Parameters
-    ----------
-    fils : list
-        strings or paths to input file(s)
-
-    Returns
-    -------
-    xr.Dataset
-
-    Notes
-    -----
-    When just one entry is provided, use `open_dataset`, otherwise `open_mfdatset`
-    """
-
-    import adf_utils as utils
-    import warnings # use to warn user about missing files
-    warnings.formatwarning = utils.my_formatwarning
-
-    if len(fils) == 0:
-        warnings.warn("\t    WARNING: Input file list is empty.")
-        return None
-    if len(fils) > 1:
-        return xr.open_mfdataset(fils, combine='by_coords')
-    else:
-        return xr.open_dataset(fils[0])
-    #End if
-# End def
-########
->>>>>>> e0277261
+        # end for case