"""
Location of the "AdfDiag" object, which
is used to store all relevant data and
info needed for generating CAM/ADF
diagnostics, including info
on the averaging, regridding, and
plotting methods themselves.
"""

#++++++++++++++++++++++++++++++
#Import standard python modules
#++++++++++++++++++++++++++++++

import sys
import os
import os.path
import glob
import subprocess
import multiprocessing as mp

import importlib
import copy

from pathlib import Path
from typing import Optional

#Check if "PyYAML" is present in python path:
# pylint: disable=unused-import
try:
    import yaml
except ImportError:
    print("PyYAML module does not exist in python path.")
    print("Please install module, e.g. 'pip install pyyaml'.")
    sys.exit(1)

#Check if "xarray" is present in python path:
try:
    import xarray as xr
except ImportError:
    print("Xarray module does not exist in python path.")
    print("Please install module, e.g. 'pip install xarray'.")
    sys.exit(1)

#Check if "numpy" is present in python path:
try:
    import numpy as np
except ImportError:
    print("Numpy module does not exist in python path.")
    print("Please install module, e.g. 'pip install numpy'.")
    sys.exit(1)

#Check if "matplolib" is present in python path:
try:
    import matplotlib as mpl
except ImportError:
    print("Matplotlib module does not exist in python path.")
    print("Please install module, e.g. 'pip install matplotlib'.")
    sys.exit(1)

#Check if "cartopy" is present in python path:
try:
    import cartopy.crs as ccrs
except ImportError:
    print("Cartopy module does not exist in python path.")
    print("Please install module, e.g. 'pip install Cartopy'.")
    sys.exit(1)

# pylint: enable=unused-import

#+++++++++++++++++++++++++++++
#Add ADF diagnostics 'scripts'
#directories to Python path
#+++++++++++++++++++++++++++++

#Determine local directory path:
_LOCAL_PATH = os.path.dirname(os.path.abspath(__file__))

#Add "scripts" directory to path:
_DIAG_SCRIPTS_PATH = os.path.join(_LOCAL_PATH,os.pardir,"scripts")

#Check that "scripts" directory actually exists:
if not os.path.isdir(_DIAG_SCRIPTS_PATH):
    #If not, then raise error:
    ermsg = f"'{_DIAG_SCRIPTS_PATH}' directory not found. Has 'AdfDiag.py' been moved?"
    raise FileNotFoundError(ermsg)

#Walk through all sub-directories in "scripts" directory:
for root, dirs, files in os.walk(_DIAG_SCRIPTS_PATH):
    #Add all sub-directories to python path:
    for dirname in dirs:
        sys.path.append(os.path.join(root,dirname))

#+++++++++++++++++++++++++++++

#Finally, import needed ADF module:
from adf_obs import AdfObs

#################
#Helper functions
#################

def construct_index_info(page_dict, fnam, opf):

    """
    Helper function for generating web pages.
    d : dictionary for the index page information
    fnam : the image filename, img.stem  --> then decompose the img file's parts.
    opf: outputfile for the image
    """
    vname, plot_desc = fnam[0:fnam.index("_")], fnam[fnam.index("_")+1:]
    if 'ANN' in plot_desc:
        temporal = 'ANN'
    elif 'DJF' in plot_desc:
        temporal = 'DJF'
    elif 'JJA' in plot_desc:
        temporal = 'JJA'
    elif 'MAM' in plot_desc:
        temporal = 'MAM'
    elif 'SON' in plot_desc:
        temporal = 'SON'
    else:
        temporal = 'NoInfo'
    plot_type = plot_desc.replace(temporal+"_", "")
    if vname not in page_dict:
        page_dict[vname] = {}
    if plot_type not in page_dict[vname]:
        page_dict[vname][plot_type] = {}
    page_dict[vname][plot_type][temporal] = opf

######################################
#Main ADF diagnostics class (AdfDiag)
######################################

class AdfDiag(AdfObs):

    """
    Main ADF diagnostics object.

    This object is initalized using
    an ADF diagnostics configure (YAML) file,
    which specifies various user inputs,
    including CAM history file names and
    locations, years being analyzed,
    types of averaging, regridding,
    and other post-processing options being
    used, and the type of plots that will
    be created.

    This object also contains various methods
    used to actually generate the plots and
    post-processed data.
    """

    def __init__(self, config_file, debug=False):

        """
        Initalize ADF diagnostics object.
        """

        #Initialize Config/Base attributes:
        super().__init__(config_file, debug=debug)

        #Add basic diagnostic info to object:
        self.__basic_info = self.read_config_var('diag_basic_info', required=True)

        #Expand basic info variable strings:
        self.expand_references(self.__basic_info)

        #Add CAM climatology info to object:
        self.__cam_climo_info = self.read_config_var('diag_cam_climo', required=True)

        #Expand CAM climo info variable strings:
        self.expand_references(self.__cam_climo_info)

        #Add CVDP info to object:
        self.__cvdp_info = self.read_config_var('diag_cvdp_info')

        #Expand CVDP climo info variable strings:
        if self.__cvdp_info is not None:
            self.expand_references(self.__cvdp_info)
        #End if

        #Check if inputs are of the correct type.
        #Ideally this sort of checking should be done
        #in its own class that AdfDiag inherits from:
        #-------------------------------------------

        #Use "cam_case_name" as the variable that sets the total number of cases:
        if isinstance(self.get_cam_info("cam_case_name", required=True), list):

            #Extract total number of test cases:
            num_cases = len(self.get_cam_info("cam_case_name"))

        else:
            #Set number of cases to one:
            num_cases = 1
        #End if

        #Loop over all items in config dict:
        for conf_var, conf_val in self.__cam_climo_info.items():
            if isinstance(conf_val, list):
                #If a list, then make sure it is has the correct number of entries:
                if not len(conf_val) == num_cases:
                    emsg = f"diag_cam_climo config variable '{conf_var}' should have"
                    emsg += f" {num_cases} entries, instead it has {len(conf_val)}"
                    self.end_diag_fail(emsg)
            else:
                #If not a list, then convert it to one:
                self.__cam_climo_info[conf_var] = [conf_val]
            #End if
        #End for

        #-------------------------------------------

        #Check if a CAM vs AMWG obs comparison is being performed:
        if self.compare_obs:

            #Finally, set the baseline info to None, to ensure any scripts
            #that check this variable won't crash:
            self.__cam_bl_climo_info = None

        else:
            #If not, then assume a CAM vs CAM run and add CAM baseline climatology info to object:
            self.__cam_bl_climo_info = self.read_config_var('diag_cam_baseline_climo',
                                                            required=True)

            #Expand CAM baseline climo info variable strings:
            self.expand_references(self.__cam_bl_climo_info)
        #End if

        #Add averaging script names:
        self.__time_averaging_scripts = self.read_config_var('time_averaging_scripts')

        #Add regridding script names:
        self.__regridding_scripts = self.read_config_var('regridding_scripts')

        #Add analysis script names:
        self.__analysis_scripts = self.read_config_var('analysis_scripts')

        #Add plotting script names:
        self.__plotting_scripts = self.read_config_var('plotting_scripts')

        #Create plot location variable for potential use by the website generator.
        #Please note that this variable is only set if "create_plots" or "peform_analyses"
        #is called:
        self.__plot_location = [] #Must be a list to manage multiple cases

    #####

    # Create property needed to return "create_html" logical to user:
    @property
    def create_html(self):
        """Return the "create_html" logical to user if requested."""
        return self.get_basic_info('create_html')

    # Create property needed to return "plot_location" variable to user:
    @property
    def plot_location(self):
        """Return a copy of the '__plot_location' string list to user if requested."""
        #Note that a copy is needed in order to avoid having a script mistakenly
        #modify this variable:
        return copy.copy(self.__plot_location)

    #########
    #Variable extraction functions
    #########

    def get_basic_info(self, var_str, required=False):
        """
        Return the config variable from 'diag_basic_info' as requested by
        the user.  This function assumes that if the user is requesting it,
        then it must be required.
        """

        return self.read_config_var(var_str,
                                    conf_dict=self.__basic_info,
                                    required=required)

    #########

    def get_cam_info(self, var_str, required=False):
        """
        Return the config variable from 'diag_cam_climo' as requested by
        the user.  This function assumes that if the user is requesting it,
        then it must be required.
        """

        return self.read_config_var(var_str,
                                    conf_dict=self.__cam_climo_info,
                                    required=required)

    #########

    def get_cvdp_info(self, var_str, required=False):
        """
        Return the config variable from 'diag_cvdp_info' as requested by
        the user. If 'diag_cvdp_info' is not found then try grabbing the
        variable from the top level of the YAML config file dictionary
        instead.
        """

        return self.read_config_var(var_str,
                                    conf_dict=self.__cvdp_info,
                                    required=required)

    #########

    def get_baseline_info(self, var_str, required=False):
        """
        Return the config variable from 'diag_cam_baseline_climo' as requested by
        the user.  This function assumes that if the user is requesting it,
        then it must be required.
        """

        #Check if the cam baseline dictionary exists:
        if not self.__cam_bl_climo_info:
            #If required, then throw an error:
            if required:
                emsg = "get_baseline_info: Requested variable cannot be found"
                emsg += " because no baseline info exists.\n"
                emsg += "This is likely because an observational comparison is being done,"
                emsg += " so try adding 'required = False' to the get call."
                self.end_diag_fail(emsg)
            #End if

            #If not required, then return none:
            return None
        #End if

        #If basline dictionary exists, then search for variable like normal:
        return self.read_config_var(var_str,
                                    conf_dict=self.__cam_bl_climo_info,
                                    required=required)

    #########
    #Script-running functions
    #########

    def __diag_scripts_caller(self, scripts_dir: str, func_names: list,
                              default_kwargs: Optional[dict] = None,
                              log_section: Optional[str] = None):

        """
        Parse a list of scripts as provided by the config file,
        and call them as functions while passing in the correct inputs.

        scripts_dir    : string, sub-directory under "scripts" where scripts are located
        func_names     : list of function/scripts (either string or dictionary):
        default_kwargs : optional list of default keyword arguments for the scripts if
                         none are specified by the config file
        log_section    : optional variable that specifies where the log entries are coming from.
                         Note:  Is it better to just make a child log instead?
        """

        #Loop over all averaging script names:
        for func_name in func_names:

            #Check if func_name is a dictonary,
            #this implies that the function has user-defined inputs:
            if isinstance(func_name, dict):
                emsg = "Function dictionary must be of the form: "
                emsg += "{function_name : {kwargs:{...}, module:'xxxx'}}"
                assert len(func_name) == 1, emsg
                has_opt = True
                opt = func_name[list(func_name.keys())[0]]  # un-nests the dictionary
                # not ideal, but change to a str representation; iteration will continue ok:
                func_name = list(func_name.keys())[0]
            elif isinstance(func_name, str):
                has_opt = False
            else:
                raise TypeError("Provided script must either be a string or a dictionary.")

            func_script = func_name + '.py'  # default behavior: Add file suffix to script name
            if has_opt:
                if 'module' in opt:
                    func_script = opt['module']

            #Create full path to function script:
            func_script_path = \
                os.path.join(os.path.join(_DIAG_SCRIPTS_PATH, scripts_dir), func_script)

           #Check that file exists in specified directory:
            if not os.path.exists(func_script_path):
                emsg = f"Script file '{func_script_path}' is missing. Diagnostics are ending here."
                self.end_diag_fail(emsg)

            if func_script_path not in sys.path:
                #Add script path to debug log if requested:
                if log_section:
                    dmsg = f"{log_section}: Inserting to sys.path: {func_script_path}"
                    self.debug_log(dmsg)
                else:
                    dmsg = f"diag_scripts_caller: Inserting to sys.path: {func_script_path}"
                    self.debug_log(dmsg)

                #Add script to python path:
                sys.path.insert(0, func_script_path)

            # NOTE: when we move to making this into a proper package,
            #       this path-checking stuff should be removed and dealt with on the package-level.

            # Arguments; check if user has specified custom arguments
            func_kwargs = default_kwargs
            if has_opt:
                if 'kwargs' in opt:
                    func_kwargs = opt['kwargs']

            #Add function calls debug log if requested:
            if log_section:
                dmsg = f"{log_section}: \n \t func_name = {func_name}\n "
                dmsg += f"\t func_kwargs = {func_kwargs}"
                self.debug_log(dmsg)
            else:
                dmsg = f"diag_scripts_caller: \n \t func_name = {func_name}\n "
                dmsg += f"\t func_kwargs = {func_kwargs}"
                self.debug_log(dmsg)


            #Call function
            self.__function_caller(func_name,
                                   func_kwargs=func_kwargs,
                                   module_name=func_name)

    #########

    def __function_caller(self, func_name: str,
                          func_kwargs: Optional[dict] = None, module_name=None):

        """
        Call a function with given arguments.

        func_name : string, name of the function to call
        func_kwargs : [optional] dict, the keyword arguments to pass to the function
        module_name : [optional] string, the name of the module where func_name is defined;
                      if not provided, assume func_name.py

        return : the output of func_name(self, **func_kwargs)
        """

        if module_name is None:
            module_name = func_name #+'.py'

        # note: when we use importlib, specify the module name without the ".py" extension.
        module = importlib.import_module(module_name)
        if hasattr(module, func_name) and callable(getattr(module, func_name)):
            func = getattr(module, func_name)
        else:
            emsg = f"Function '{func_name}' cannot be found in module '{module_name}.py'."
            self.end_diag_fail(emsg)

        #If kwargs are present, then run function with kwargs and return result:
        if func_kwargs:
            return func(self, **func_kwargs)

        #Otherwise just run function as-is, and return result:
        return func(self)

    #########

    def create_time_series(self, baseline=False):

        """
        Generate time series versions of the CAM history file data.
        """

        global call_ncrcat
        def call_ncrcat(cmd):
            '''this is an internal function to `create_time_series`
            It just wraps the subprocess.call() function, so it can be
            used with the multiprocessing Pool that is constructed below.
            It is declared as global to avoid AttributeError.
            '''
            return subprocess.run(cmd, shell=False)

        #Check if baseline time-series files are being created:
        if baseline:
            #Then use the CAM baseline climo dictionary
            #and case name:
            cam_climo_dict = self.__cam_bl_climo_info
        else:
            #If not, then just extract the standard CAM climo dictionary
            #and case name::
            cam_climo_dict = self.__cam_climo_info

        #Notify user that script has started:
        print("\n  Generating CAM time series files...")

        #Extract case name(s):
        case_names = self.read_config_var('cam_case_name',
                                         conf_dict=cam_climo_dict,
                                         required=True)

        #Check if case_name is actually a list of cases:
        if isinstance(case_names, list):
            #If so, then read in needed variables directly:
            cam_ts_done   = self.read_config_var('cam_ts_done', conf_dict=cam_climo_dict)
            start_years   = self.read_config_var('start_year', conf_dict=cam_climo_dict)
            end_years     = self.read_config_var('end_year', conf_dict=cam_climo_dict)
            cam_hist_locs = self.read_config_var('cam_hist_loc', conf_dict=cam_climo_dict,
                                                  required=True)
            ts_dir        = self.read_config_var('cam_ts_loc', conf_dict=cam_climo_dict,
                                                  required=True)
            overwrite_ts  = self.read_config_var('cam_overwrite_ts', conf_dict=cam_climo_dict)

            #If variables weren't provided in config file, then make them a list
            #containing only None-type entries:
            if not cam_ts_done:
                cam_ts_done = [None]*len(case_names)
            if not overwrite_ts:
                overwrite_ts = [None]*len(case_names)
            if not start_years:
                start_years = [None]*len(case_names)
            if not end_years:
                end_years = [None]*len(case_names)
            #End if

            #Also rename case name list:
            case_name_list = case_names
        else:
            #If not, then read in variables and convert to lists:
            cam_ts_done   = [self.read_config_var('cam_ts_done', conf_dict=cam_climo_dict)]
            start_years   = [self.read_config_var('start_year', conf_dict=cam_climo_dict)]
            end_years     = [self.read_config_var('end_year', conf_dict=cam_climo_dict)]
            cam_hist_locs = [self.read_config_var('cam_hist_loc', conf_dict=cam_climo_dict,
                                                  required=True)]
            ts_dir        = [self.read_config_var('cam_ts_loc', conf_dict=cam_climo_dict,
                                                   required=True)]
            overwrite_ts  = [self.read_config_var('cam_overwrite_ts', conf_dict=cam_climo_dict)]

            #Also convert  case_names to list:
            case_name_list = [case_names]
        #End if

        #Loop over cases:
        for case_idx, case_name in enumerate(case_name_list):

            #Check if particular case should be processed:
            if cam_ts_done[case_idx]:
                emsg = " Configuration file indicates time series files have been pre-computed"
                emsg += f" for case '{case_name}'.  Will rely on those files directly."
                print(emsg)
                continue
            #End if

            print(f"\t Processing time series for case '{case_name}' :")

            #Extract start and end year values:
            try:
                start_year = int(start_years[case_idx])
            except TypeError:
                if start_years[case_idx] is None:
                    start_year = "*"
                else:
                    emsg = "start_year needs to be a year-like value or None, "
                    emsg += f"got '{start_years[case_idx]}'"
                    self.end_diag_fail(emsg)
                #End if
            #End try

            try:
                end_year   = int(end_years[case_idx])
            except TypeError:
                if end_years[case_idx] is None:
                    end_year = "*"
                else:
                    emsg = "end_year needs to be a year-like value or None, "
                    emsg += f"got '{end_years[case_idx]}'"
                    self.end_diag_fail(emsg)
                #End if
            #End try

            #Create path object for the CAM history file(s) location:
            starting_location = Path(cam_hist_locs[case_idx])

            #Check that path actually exists:
            if not starting_location.is_dir():
                if baseline:
                    emsg = f"Provided baseline 'cam_hist_loc' directory '{starting_location}' "
                    emsg += "not found.  Script is ending here."
                else:
                    emsg = "Provided 'cam_hist_loc' directory '{starting_location}' not found."
                    emsg += " Script is ending here."
                #End if

                self.end_diag_fail(emsg)
            #End if

            #Check if history files actually exist. If not then kill script:
            if not list(starting_location.glob('*.cam.h0.*.nc')):
                emsg = f"No CAM history (h0) files found in '{starting_location}'."
                emsg += " Script is ending here."
                self.end_diag_fail(emsg)
            #End if

            # NOTE: We need to have the half-empty cases covered, too. (*, end) & (start, *)
            if start_year == end_year == "*":
                files_list = sorted(starting_location.glob('*.cam.h0.*.nc'))
            else:
                #Create empty list:
                files_list = []

                #For now make sure both year values are present:
                if start_year == "*" or end_year == "*":
                    emsg = "Must set both start_year and end_year, "
                    emsg = "or remove them both from the config file."
                    self.end_diag_fail(emsg)
                #End if

                #Loop over start and end years:
                for year in range(start_year, end_year+1):
                    #Add files to main file list:
                    for fname in starting_location.glob(f'*.cam.h0.*{year}-*.nc'):
                        files_list.append(fname)
                    #End for
                #End for
            #End if

            #Create ordered list of CAM history files:
            hist_files = sorted(files_list)

            #Open an xarray dataset from the first model history file:
            hist_file_ds = xr.open_dataset(hist_files[0], decode_cf=False, decode_times=False)

            #Get a list of data variables in the 1st hist file:
            hist_file_var_list = list(hist_file_ds.data_vars)
            #Note: could use `open_mfdataset`, but that can become very slow;
            #      This approach effectively assumes that all files contain the same variables.

            #Check what kind of vertical coordinate (if any) is being used for this model run:
            #------------------------
            if 'lev' in hist_file_ds:
                #Extract vertical level attributes:
                lev_attrs = hist_file_ds['lev'].attrs

                #First check if there is a "vert_coord" attribute:
                if 'vert_coord' in lev_attrs:
                    vert_coord_type = lev_attrs['vert_coord']
                else:
                    #Next check that the "long_name" attribute exists:
                    if 'long_name' in lev_attrs:
                        #Extract long name:
                        lev_long_name = lev_attrs['long_name']

                        #Check for "keywords" in the long name:
                        if 'hybrid level' in lev_long_name:
                            #Set model to hybrid vertical levels:
                            vert_coord_type = "hybrid"
                        elif 'zeta level' in lev_long_name:
                            #Set model to height (z) vertical levels:
                            vert_coord_type = "height"
                        else:
                            #Print a warning, and assume that no vertical
                            #level information is needed.
                            wmsg = "WARNING! Unable to determine the vertical coordinate"
                            wmsg +=f" type from the 'lev' long name, which is:\n'{lev_long_name}'."
                            wmsg += "\nNo additional vertical coordinate information will be"
                            wmsg += " transferred beyond the 'lev' dimension itself."
                            print(wmsg)

                            vert_coord_type = None
                        #End if
                    else:
                        #Print a warning, and assume hybrid levels (for now):
                        wmsg = "WARNING!  No long name found for the 'lev' dimension,"
                        wmsg += " so no additional vertical coordinate information will be"
                        wmsg += " transferred beyond the 'lev' dimension itself."
                        print(wmsg)

                        vert_coord_type = None
                    #End if (long name)
                #End if (vert_coord)
            else:
                #No level dimension found, so assume there is no vertical coordinate:
                vert_coord_type = None
            #End if (lev existence)
            #------------------------

            #Check if time series directory exists, and if not, then create it:
            #Use pathlib to create parent directories, if necessary.
            Path(ts_dir[case_idx]).mkdir(parents=True, exist_ok=True)

            #INPUT NAME TEMPLATE: $CASE.$scomp.[$type.][$string.]$date[$ending]
            first_file_split = str(hist_files[0]).split(".")
            if first_file_split[-1] == "nc":
                time_string_start = first_file_split[-2].replace("-","")
            else:
                time_string_start = first_file_split[-1].replace("-","")
            last_file_split = str(hist_files[-1]).split(".")
            if last_file_split[-1] == "nc":
                time_string_finish = last_file_split[-2].replace("-","")
            else:
                time_string_finish = last_file_split[-1].replace("-","")
            time_string = "-".join([time_string_start, time_string_finish])

            #Loop over CAM history variables:
            list_of_commands = []
            for var in self.diag_var_list:
                if var not in hist_file_var_list:
                    msg = f"WARNING: {var} is not in the file {hist_files[0]}."
                    msg += " No time series will be generated."
                    print(msg)
                    continue

                #Check if variable has a "lev" dimension according to first file:
                if 'lev' in hist_file_ds[var].dims:
                    has_lev = True
                else:
                    has_lev = False
                #End if

                #Create full path name,  file name template:
                #$cam_case_name.h0.$variable.YYYYMM-YYYYMM.nc

                ts_outfil_str = ts_dir[case_idx] + os.sep + \
                ".".join([case_name, "h0", var, time_string, "nc" ])

                #Check if files already exist in time series directory:
                ts_file_list = glob.glob(ts_outfil_str)

                #If files exist, then check if over-writing is allowed:
                if ts_file_list:
                    if not overwrite_ts[case_idx]:
                        #If not, then simply skip this variable:
                        continue

                #Notify user of new time series file:
                print(f"\t - time series for {var}")

                #Determine "ncrcat" command to generate time series file:
                if has_lev and vert_coord_type:
                    if vert_coord_type == "hybrid":
                        cmd = ["ncrcat", "-O", "-4", "-h", "-v",
                               f"{var},hyam,hybm,hyai,hybi,PS"] + \
                               hist_files + ["-o", ts_outfil_str]
                    elif vert_coord_type == "height":
                        #Adding PMID here works, but significantly increases
                        #the storage (disk usage) requirements of the ADF.
                        #This can be alleviated in the future by figuring out
                        #a way to determine all of the regridding targets at
                        #the start of the ADF run, and then regridding a single
                        #PMID file to each one of those targets separately. -JN
                        cmd = ["ncrcat", "-O", "-4", "-h", "-v", f"{var},PMID,PS"] + \
                                hist_files + ["-o", ts_outfil_str]
                    #End if
                else:
                    #No vertical coordinate (or no coordinate meta-data),
                    #so no additional variables needed:
                    cmd = ["ncrcat", "-O", "-4", "-h", "-v", f"{var}"] + \
                           hist_files + ["-o", ts_outfil_str]
                #End if

                #Add to command list for use in multi-processing pool:
                list_of_commands.append(cmd)

            #End variable loop

            #Now run the "ncrcat" subprocesses in parallel:
            with mp.Pool(processes=self.num_procs) as p:
                result = p.map(call_ncrcat, list_of_commands)
            #End with

        #End cases loop

        #Notify user that script has ended:
        print("  ...CAM time series file generation has finished successfully.")

    #########

    def create_climo(self):

        """
        Temporally average CAM time series data
        in order to generate CAM climatologies.

        The actual averaging is done using the
        scripts listed under "time_averaging_scripts"
        as specified in the config file.  This is done
        so that the user can specify the precise kinds
        of averaging that are done (e.g. weighted vs.
        non-weighted averaging).
        """

        #Check if a user wants any climatologies to be calculated:
        if self.get_cam_info('calc_cam_climo') or \
           self.get_baseline_info('calc_cam_climo'):


            #If so, then extract names of time-averaging scripts:
            avg_func_names = self.__time_averaging_scripts  # this is a list of script names
                                                            # _OR_
                                                            # a **list** of dictionaries with
                                                            # script names as keys that hold
                                                            # args(list), kwargs(dict), and
                                                            # module(str)

            if not avg_func_names:
                emsg = "No time_averaging_scripts provided for calculating"
                emsg += " climatologies, but climatologies were requested.\n"
                emsg += "Please either provide a valid averaging script,"
                emsg += " or skip the calculation of climatologies."
                self.end_diag_fail(emsg)

            #Run the listed scripts:
            self.__diag_scripts_caller("averaging", avg_func_names,
                                       log_section = "create_climo")

        else:
            #If not, then notify user that climo file generation is skipped.
            print("\n  No climatology files were requested by user, so averaging will be skipped.")

    #########

    def regrid_climo(self):

        """
        Re-grid CAM climatology files to observations
        or baseline climatologies, in order to allow
        for direct comparisons.

        The actual regridding is done using the
        scripts listed under "regridding_scripts"
        as specified in the config file.  This is done
        so that the user can specify the precise kinds
        of re-gridding that are done (e.g. bilinear vs.
        nearest-neighbor regridding).
        """

        #Extract names of re-gridding scripts:
        regrid_func_names = self.__regridding_scripts # this is a list of script names
                                                      # _OR_
                                                      # a **list** of dictionaries with
                                                      # script names as keys that hold
                                                      # kwargs(dict) and module(str)

        if not regrid_func_names or all(func_names is None for func_names in regrid_func_names):
            print("\n  No regridding options provided, continue.")
            return
            # NOTE: if no regridding options provided, we should skip it, but
            #       do we need to still copy (symlink?) files into the regrid directory?

        #Run the listed scripts:
        self.__diag_scripts_caller("regridding", regrid_func_names,
                                   log_section = "regrid_climo")

    #########

    def perform_analyses(self):

        """
        Performs statistical and other analyses as specified by the
        user.  This currently only includes the AMWG table generation.

        This method also assumes that the analysis scripts require model
        inputs in a time series format.
        """

        #Extract names of plotting scripts:
        anly_func_names = self.__analysis_scripts  # this is a list of script names
                                                   # _OR_
                                                   # a **list** of dictionaries with
                                                   # script names as keys that hold
                                                   # args(list), kwargs(dict), and module(str)

        #If no scripts are listed, then exit routine:
        if not anly_func_names:
            print("\n  Nothing listed under 'analysis_scripts', exiting 'perform_analyses' method.")
            return
        #End if

        #Set "data_name" variable, which depends on "compare_obs":
        if self.compare_obs:
            data_name = "obs"
        else:
            #Set data_name to basline case:
            data_name = self.get_baseline_info('cam_case_name', required=True)

            #Attempt to grab baseline start_years (not currently required):
            syear_baseline = self.get_baseline_info('start_year')
            eyear_baseline = self.get_baseline_info('end_year')

            #If years exist, then add them to the data_name string:
            if syear_baseline and eyear_baseline:
                data_name += f"_{syear_baseline}_{eyear_baseline}"
            #End if
        #End if

        #Set "plot_location" variable, if it doesn't exist already, and save value in diag object.
        #Please note that this is also assumed to be the output location for the analyses scripts:
        if not self.__plot_location:

            #Plot directory:
            plot_dir = self.get_basic_info('cam_diag_plot_loc', required=True)

            #Case names:
            case_names = self.get_cam_info('cam_case_name', required=True)

            #Start years (not currently required):
            syears = self.get_cam_info('start_year')

            #End year (not currently rquired):
            eyears = self.get_cam_info('end_year')

            #Loop over cases:
            for case_idx, case_name in enumerate(case_names):

                #Set case name if start and end year are present:
<<<<<<< HEAD
                if syears and eyears != "NoneType":
                    case_name += f"_{syears[case_idx]}_{eyears[case_idx]}"
                else:
                    print(f"WARNING: Missing start and end climo years for {case_name}." \
                        "  Will assume years from files.")
=======
                if syears[case_idx] and eyears[case_idx] != "NoneType":
                    case_name += f"_{syears[case_idx]}_{eyears[case_idx]}"
                else:
                    print(f"WARNING: Missing start and end climo years for {case_name}.")
>>>>>>> 9434be6d
                #End if

                #Set the final directory name and save it to plot_location:
                direc_name = f"{case_name}_vs_{data_name}"
                self.__plot_location.append(os.path.join(plot_dir, direc_name))
            #End for
        #End if

        #Run the listed scripts:
        self.__diag_scripts_caller("analysis", anly_func_names,
                                   log_section = "perform_analyses")

    #########

    def create_plots(self):

        """
        Generate ADF diagnostic plots.

        The actual plotting is done using the
        scripts listed under "plotting_scripts"
        as specified in the config file.  This is done
        so that the user can add their own plotting
        script(s) without having to modify the
        main ADF diagnostics routines.
        """

        #Extract names of plotting scripts:
        plot_func_names = self.__plotting_scripts  # this is a list of script names
                                                   # _OR_
                                                   # a **list** of dictionaries with
                                                   # script names as keys that hold
                                                   # args(list), kwargs(dict), and module(str)


        #If no scripts are listed, then exit routine:
        if not plot_func_names:
            print("\n  Nothing listed under 'plotting_scripts', so no plots will be made.")
            return
        #End if

        #Set "data_name" variable, which depends on "compare_obs":
        if self.compare_obs:
            data_name = "obs"
        else:
            #Set data_name to basline case:
            data_name = self.get_baseline_info('cam_case_name', required=True)

            #Attempt to grab baseline start_years (not currently required):
            syear_baseline = self.get_baseline_info('start_year')
            eyear_baseline = self.get_baseline_info('end_year')

            #If years exist, then add them to the data_name string:
            if syear_baseline and eyear_baseline:
                data_name += f"_{syear_baseline}_{eyear_baseline}"
            #End if
        #End if

        #Set "plot_location" variable, if it doesn't exist already, and save value in diag object:
        if not self.__plot_location:

            #Plot directory:
            plot_dir = self.get_basic_info('cam_diag_plot_loc', required=True)

            #Case names:
            case_names = self.get_cam_info('cam_case_name', required=True)

            #Start years (not currently required):
            syears = self.get_cam_info('start_year')

            #End year (not currently rquired):
            eyears = self.get_cam_info('end_year')

            #Loop over cases:
            for case_idx, case_name in enumerate(case_names):

                #Set case name if start and end year are present:
                if syears[case_idx] and eyears[case_idx]:
                    case_name += f"_{syears[case_idx]}_{eyears[case_idx]}"
                #End if

                #Set the final directory name and save it to plot_location:
                direc_name = f"{case_name}_vs_{data_name}"
                self.__plot_location.append(os.path.join(plot_dir, direc_name))
            #End for
        #End if

        #Run the listed scripts:
        self.__diag_scripts_caller("plotting", plot_func_names,
                                   log_section = "create_plots")

    #########

    def create_website(self):

        """
        Generate webpages to display diagnostic results.
        """

        #import needed standard modules:
        import shutil
        from collections import OrderedDict

        #Import "special" modules:
        try:
            import jinja2
        except ImportError:
            print("Jinja2 module does not exist in python path, but is needed for website.")
            print("Please install module, e.g. 'pip install Jinja2'.")
            sys.exit(1)
        #End except

        #Notify user that script has started:
        print("\n  Generating Diagnostics webpages...")

        #Check where the relevant plots are located:
        if self.__plot_location:
            plot_location = self.__plot_location
        else:
            plot_location.append(self.get_basic_info('cam_diag_plot_loc', required=True))
        #End if

        #If there is more than one plot location, then create new website directory:
        if len(plot_location) > 1:
            main_site_path = Path(self.get_basic_info('cam_diag_plot_loc', required=True))
            main_site_path = main_site_path / "main_website"
            main_site_path.mkdir(exist_ok=True)
            case_sites = OrderedDict()
        else:
            main_site_path = "" #Set main_site_path to blank value
        #End if

        #Extract needed variables from yaml file:
        case_names = self.read_config_var('cam_case_name',
                                         conf_dict=self.__cam_climo_info,
                                         required=True)

        #Extract variable list:
        var_list = self.diag_var_list

        #Set name of comparison data, which depends on "compare_obs":
        if self.compare_obs:
            data_name = "obs"
        else:
            data_name = self.read_config_var('cam_case_name',
                                             conf_dict=self.__cam_bl_climo_info,
                                             required=True)
        #End if

        #Set preferred order of seasons:
        season_order = ["ANN", "DJF", "MAM", "JJA", "SON"]

        # Variable categories
        var_cat_dict = {
            'Clouds': {'ACTNI', 'ACTNL', 'ACTREI', 'ACTREL', 'ADRAIN', 'ADSNOW',
                       'AREI', 'AREL', 'CCN3', 'CDNUMC', 'CLDHGH', 'CLDICE',
                       'CLDLIQ', 'CLDLOW', 'CLDMED', 'CLDTOT', 'CLOUD', 'CONCLD',
                       'EVAPPREC', 'EVAPSNOW', 'FCTI', 'FCTL', 'FICE', 'FREQI',
                       'FREQL', 'FREQR', 'FREQS', 'MPDQ', 'PRECC', 'PRECL',
                       'PRECSC', 'PRECSL', 'PRECT', 'TGCLDIWP', 'TGCLDLWP'},
            'Deep Convection': {'CAPE', 'CMFMC_DP', 'FREQZM', 'ZMDQ', 'ZMDT'},
            'COSP': {'CLDTOT_ISCCP', 'CLIMODIS', 'CLTMODIS', 'CLWMODIS',
                     'FISCCP1_COSP', 'ICE_ICLD_VISTAU', 'IWPMODIS',
                     'LIQ_ICLD_VISTAU', 'LWPMODIS', 'MEANCLDALB_ISCCP',
                     'MEANPTOP_ISCCP', 'MEANTAU_ISCCP', 'MEANTB_ISCCP',
                     'MEANTBCLR_ISCCP', 'PCTMODIS', 'REFFCLIMODIS', 'REFFCLWMODIS',
                     'SNOW_ICLD_VISTAU', 'TAUTMODIS', 'TAUWMODIS',
                     'TOT_CLD_VISTAU', 'TOT_ICLD_VISTAU'},
            'Budget': {'DCQ', 'DQCORE', 'DTCORE', 'MPDICE', 'MPDLIQ', 'PTEQ'},
            'Radiation': {'FLNS', 'FLNSC', 'FLNT', 'FLNTC', 'FLUT', 'FSDS',
                          'FSDSC', 'FSNS', 'FSNSC', 'FSNT', 'FSNTC', 'FSNTOA',
                          'LHFLX', 'LWCF', 'QRL', 'QRS', 'SHFLX', 'SWCF'},
            'State': {'OMEGA', 'OMEGA500', 'PINT', 'PMID', 'PS', 'PSL', 'Q',
                      'RELHUM', 'T', 'U', 'V', 'Z3', 'Wind'},
            'Surface': {'PBLH', 'QFLX', 'TAUX', 'TAUY', 'TREFHT', 'U10',
                        'Surface_Wind_Stress'},
            'GW': {'QTGW', 'UGTW_TOTAL', 'UTGWORO', 'VGTW_TOTAL', 'VTGWORO'},
            'CLUBB': {'RVMTEND_CLUBB', 'STEND_CLUBB', 'WPRTP_CLUBB', 'WPTHLP_CLUBB'}
        }

        #Set preferred order of plot types:
        plot_type_order = ["LatLon", 
                           "LatLon_Vector", "Zonal", 
                           "NHPolar", "SHPolar",
                           "TaylorDiag"]
        plot_type_web = ["html_img/mean_diag_LatLon.html",
                         "html_img/mean_diag_LatLon_Vector.html","html_img/mean_diag_Zonal.html",
                         "html_img/mean_diag_NHPolar.html","html_img/mean_diag_SHPolar.html",
                         "html_img/mean_diag_TaylorDiag.html",]
        plot_type_html = dict(zip(plot_type_order, plot_type_web))
        main_title = "CAM Diagnostics"

        #Check if any variables are associated with specific vector quantities,
        #and if so then add the vectors to the website variable list.
        for var in var_list:
            if var in self.variable_defaults:
                vect_name = self.variable_defaults[var].get("vector_name", None)
                if vect_name and (vect_name not in var_list):
                    var_list.append(vect_name)
                #End if
            #End if
        #End for

        #Extract pressure levels being plotted:
        pres_levs = self.get_basic_info("plot_press_levels")

        if pres_levs:
            #Create pressure-level variable dictionary:
            pres_levs_var_dict = {}

            #Now add variables on pressure levels, if applicable.
            #Please note that this method is not particularly
            #efficient as most of these variables won't actually exist:
            for var in var_list:
                #Find variable category:
                category = next((cat for cat, varz in var_cat_dict.items() if var in varz), None)

                #Add variable with pressure levels:
                #Please note that this method is not particularly
                #efficient as most of these variables won't actually exist:
                for pres in pres_levs:
                    if category:
                        if category in pres_levs_var_dict:
                            pres_levs_var_dict[category].append(f"{var}_{pres}hpa")
                        else:
                            pres_levs_var_dict[category] = [f"{var}_{pres}hpa"]
                        #End if
                    else:
                        if "none" in pres_levs_var_dict:
                            pres_levs_var_dict["none"].append(f"{var}_{pres}hpa")
                        else:
                            pres_levs_var_dict["none"] = [f"{var}_{pres}hpa"]
                        #End if
                    #End if
                #End for
            #End for

            #Now loop over pressure variable dictionary:
            for category, pres_var_names in pres_levs_var_dict.items():
                #Add pressure-level variable to category if applicable:
                if category in var_cat_dict:
                    var_cat_dict[category].update(pres_var_names)
                #End if

                #Add pressure-level variable to variable list:
                var_list.extend(pres_var_names)

            #End for
        #End if

        # add fake "cam" variable to variable list in order to find Taylor diagram plots:
        var_list.append('cam')

        #Set path to Jinja2 template files:
        jinja_template_dir = Path(_LOCAL_PATH, 'website_templates')

        #Create the jinja Environment object:
        jinenv = jinja2.Environment(loader=jinja2.FileSystemLoader(jinja_template_dir))

        #Create alphabetically-sorted variable list:
        var_list_alpha = sorted(var_list)

        #Loop over model cases:
        for case_idx, case_name in enumerate(case_names):

            #Create new path object from user-specified plot directory path:
            plot_path = Path(plot_location[case_idx])

            #Create the directory where the website will be built:
            website_dir = plot_path / "website"
            website_dir.mkdir(exist_ok=True)

            #Create a directory that will hold just the html files for individual images:
            img_pages_dir = website_dir / "html_img"
            img_pages_dir.mkdir(exist_ok=True)

            #Create a directory that will hold copies of the actual images:
            assets_dir = website_dir / "assets"
            assets_dir.mkdir(exist_ok=True)

            #Specify where CSS files will be stored:
            css_files_dir = website_dir / "templates"
            css_files_dir.mkdir(exist_ok=True)

            #Copy CSS files over to output directory:
            for css_file in jinja_template_dir.glob('*.css'):
                shutil.copyfile(css_file, css_files_dir / css_file.name)
            #End for

            #Copy images into the website image dictionary:
            for img in plot_path.glob("*.png"):
                idest = assets_dir / img.name
                shutil.copyfile(img, idest) # store image in assets
            #End for

            #Loop over plot type:
            for ptype in plot_type_order:
                # this is going to hold the data for building the mean
                # plots provisional structure:
                # key = variable_name
                # values -> dict w/ keys being "TYPE" of plots
                # w/ values being dict w/ keys being TEMPORAL sampling,
                # values being the URL
                mean_html_info = OrderedDict()

                for var in var_list_alpha:
                    #Loop over seasons:
                    for season in season_order:

                        #Create the data that will be fed into the template:
                        for img in assets_dir.glob(f"{var}_{season}_{ptype}_Mean*.png"):

                            #Create output file (don't worry about analysis type for now):
                            outputfile = img_pages_dir / f'plot_page_{var}_{season}_{ptype}.html'

                            # Search through all categories and see
                            # which one the current variable is part of
                            category = next((cat for cat, varz \
                                             in var_cat_dict.items() if var in varz), None)
                            if not category:
                                category = 'No category yet'
                            #End if

                            if category not in mean_html_info:
                                mean_html_info[category] = OrderedDict()

                            #Initialize Ordered Dictionary for variable:
                            if var not in mean_html_info[category]:
                                mean_html_info[category][var] = OrderedDict()

                            #Initialize Ordered Dictionary for plot type:
                            if ptype not in mean_html_info[category][var]:
                                mean_html_info[category][var][ptype] = OrderedDict()

                            #Initialize Ordered Dictionary for season:
                            if season not in mean_html_info[category][var][ptype]:
                                mean_html_info[category][var][ptype][season] = OrderedDict()

                            mean_html_info[category][var][ptype][season] = outputfile.name

                #Loop over variables:
                for var in var_list_alpha:
                    #Loop over seasons:
                    for season in season_order:
                        #Create the data that will be fed into the template:
                        for img in assets_dir.glob(f"{var}_{season}_{ptype}_Mean*.png"):
                            alt_text  = img.stem #Extract image file name text

                            #Create output file (don't worry about analysis type for now):
                            outputfile = img_pages_dir / f'plot_page_{var}_{season}_{ptype}.html'
                            # Hacky - how to get the relative path in a better way?:
                            img_data = [os.pardir+os.sep+assets_dir.name+os.sep+img.name, alt_text]

                            #Create titles
                            var_title = f"Variable: {var}"
                            season_title = f"Season: {season}"
                            plottype_title = f"Plot: {ptype}"
                            tmpl = jinenv.get_template('template.html')  #Set template
                            rndr = tmpl.render(title=main_title,
                                               var_title=var_title,
                                               season_title=season_title,
                                               plottype_title=plottype_title,
                                               imgs=img_data,
                                               case1=case_name,
                                               case2=data_name,
                                               mydata=mean_html_info,
                                               plot_types=plot_type_html) #The template rendered

                            #Open HTML file:
                            with open(outputfile, 'w', encoding='utf-8') as ofil:
                                ofil.write(rndr)
                            #End with

                            #Construct individual plot type mean_diag html files
                            mean_tmpl = jinenv.get_template(f'template_mean_diag_{ptype}.html')
                            mean_rndr = mean_tmpl.render(title=main_title,
                                            case1=case_name,
                                            case2=data_name,
                                            mydata=mean_html_info,
                                            plot_types=plot_type_html)

                            #Write mean diagnostic plots HTML file:
                            outputfile = img_pages_dir / f"mean_diag_{ptype}.html"
                            with open(outputfile,'w', encoding='utf-8') as ofil:
                                ofil.write(mean_rndr)
                            #End with
                        #End for (assests loop)
                    #End for (seasons loop)

            #Grab AMWG Table HTML files:
            table_html_files = list(plot_path.glob(f"amwg_table_{case_name}*.html"))

            #Grab the comparison table and move it to website dir
            comp_table_html_file = list(plot_path.glob("*comp.html"))

            #Also grab baseline/obs tables, which are always stored in the first case directory:
            if case_idx == 0:
                data_table_html_files = list(plot_path.glob(f"amwg_table_{data_name}*.html"))
            #End if

            #Determine if any AMWG tables were generated:
            if table_html_files:

                #Set Table HTML generation logical to "TRUE":
                gen_table_html = True

                #Create a directory that will hold table html files:
                table_pages_dir = website_dir / "html_table"
                table_pages_dir.mkdir(exist_ok=True)

                #Move all case table html files to new directory:
                for table_html in table_html_files:
                    shutil.move(table_html, table_pages_dir / table_html.name)
                #End for

                #copy all data table html files as well:
                for data_table_html in data_table_html_files:
                    shutil.copy2(data_table_html, table_pages_dir / data_table_html.name)
                #End for

                #Construct dictionary needed for HTML page:
                amwg_tables = OrderedDict()

                for case in [case_name, data_name]:

                    #Search for case name in moved HTML files:
                    table_htmls = sorted(table_pages_dir.glob(f"amwg_table_{case}.html"))

                    #Check if file exists:
                    if table_htmls:

                        #Initialize loop counter:
                        count = 0

                        #Loop over globbed files:
                        for table_html in table_htmls:

                            #Create relative path for HTML file:
                            amwg_tables[case] = table_html.name

                            #Update counter:
                            count += 1

                            #If counter greater than one, then throw an error:
                            if count > 1:
                                emsg = f"More than one AMWG table is associated with case '{case}'."
                                emsg += "\nNot sure what is going on, "
                                emsg += "\nso website generation will end here."
                                self.end_diag_fail(emsg)
                            #End if
                        #End for (table html file loop)
                    #End if (table html file exists check)
                #End for (case vs data)

                #Check if comp table exists
                #(if not, then obs are being compared and comp table is not created)
                if comp_table_html_file:
                    #Move the comparison table html file to new directory
                    for comp_table in comp_table_html_file:
                        shutil.move(comp_table, table_pages_dir / comp_table.name)
                        #Add comparison table to website dictionary
                        # * * * * * * * * * * * * * * * * * * * * * * * * * * * *
                        #This will be for single-case for now,
                        #will need to think how to change as multi-case is introduced
                        amwg_tables["Case Comparison"] = comp_table.name
                        # * * * * * * * * * * * * * * * * * * * * * * * * * * * *
                    #End for

                # need this to grab the locations of the amwg tables...
                amwg_table_data = [str(table_pages_dir / table_html.name), ""]

                #Construct mean_table.html
                mean_tmpl = jinenv.get_template('template_mean_table.html')
                mean_rndr = mean_tmpl.render(title=main_title,
                                value=amwg_table_data,
                                case1=case_name,
                                case2=data_name,
                                amwg_tables=amwg_tables,
                                plot_types=plot_type_html,
                                )

                #Write mean diagnostic tables HTML file:
                outputfile = table_pages_dir / "mean_table.html"
                with open(outputfile, 'w', encoding='utf-8') as ofil:
                    ofil.write(mean_rndr)
                #End with
            else:
                #No Tables exist, so no link will be added to main page:
                gen_table_html = False
            #End if

            #Construct index.html
            #index_title = "AMP Diagnostics Prototype"
            index_tmpl = jinenv.get_template('template_index.html')
            index_rndr = index_tmpl.render(title=main_title,
                             case1=case_name,
                             case2=data_name,
                             gen_table_html=gen_table_html,
                             plot_types=plot_type_html,
                             )

            #Write Mean diagnostics HTML file:
            outputfile = website_dir / "index.html"
            with open(outputfile, 'w', encoding='utf-8') as ofil:
                ofil.write(index_rndr)
            #End with

            #If this is a multi-case instance, then copy website to "main" directory:
            if main_site_path:
                shutil.copytree(website_dir, main_site_path / case_name)
                #Also add path to case_sites dictionary:
                case_sites[case_name] = os.path.join(os.curdir, case_name, "index.html")
                #Finally, if first case, then also copy templates directory for CSS files:
                if case_idx == 0:
                    shutil.copytree(css_files_dir, main_site_path / "templates")
                #End if
            #End if
        #End for (model case loop)

        #Create multi-case site, if needed:
        if main_site_path:
            main_title = "ADF Diagnostics"
            main_tmpl = jinenv.get_template('template_multi_case_index.html')
            main_rndr = main_tmpl.render(title=main_title,
                            case_sites=case_sites,
                            )
            #Write multi-case main HTML file:
            outputfile = main_site_path / "index.html"
            with open(outputfile, 'w', encoding='utf-8') as ofil:
                ofil.write(main_rndr)
            #End with
        #End if

        #Notify user that script has finishedd:
        print("  ...Webpages have been generated successfully.")

    #########

    def setup_run_cvdp(self):

        """
        Create CVDP directory tree, generate namelist file and
        edit driver.ncl needed to run CVDP. Submit CVDP diagnostics.

        """

        #import needed standard modules:
        import shutil

        #Case names:
        case_names = self.get_cam_info('cam_case_name', required=True)

        #Start years (not currently required):
        syears = self.get_cam_info('start_year')

        #End year (not currently rquired):
        eyears = self.get_cam_info('end_year')

        #Timeseries locations:
        cam_ts_loc = self.get_cam_info('cam_ts_loc')

        #set CVDP directory, recursively copy cvdp codebase to the CVDP directory
        if len(case_names) > 1:
            cvdp_dir = self.get_cvdp_info('cvdp_loc', required=True)+case_names[0]+'_multi_case'
        else:
            cvdp_dir = self.get_cvdp_info('cvdp_loc', required=True)+case_names[0]
        #end if
        if not os.path.isdir(cvdp_dir):
            shutil.copytree(self.get_cvdp_info('cvdp_codebase_loc', required=True),cvdp_dir)
        #End if

        #check to see if there is a CAM baseline case. If there is, read in relevant information.
        if not self.get_basic_info('compare_obs'):
            case_name_baseline = self.get_baseline_info('cam_case_name')
            syears_baseline = self.get_baseline_info('start_year')
            eyears_baseline = self.get_baseline_info('end_year')
            baseline_ts_loc = self.get_baseline_info('cam_ts_loc')
        #End if

        #Loop over cases to create individual text array to be written to namelist file.
        row_list = []
        for case_idx, case_name in enumerate(case_names):
            row = [case_name,' | ',str(cam_ts_loc[case_idx]),os.sep,' | ',
                   str(syears[case_idx]),' | ',str(eyears[case_idx])]
            row_list.append("".join(row))
        #End for

        #Create new namelist file. If CAM baseline case present add it to list,
        #namelist file must end in a blank line.
        with open(os.path.join(cvdp_dir, "namelist"), 'w', encoding='utf-8') as fnml:
            for rowtext in row_list:
                fnml.write(rowtext)
            #End for
            fnml.write('\n\n')
            if "baseline_ts_loc" in locals():
                rowb = [case_name_baseline,' | ',str(baseline_ts_loc),os.sep,' | ',
                        str(syears_baseline),' | ',str(eyears_baseline)]
                rowtextb = "".join(rowb)
                fnml.write(rowtextb)
                fnml.write('\n\n')
            #End if
        #End with

        #modify driver.ncl to set the proper output directory, webpage title, and location
        #of CVDP NCL scripts, set modular = True (to run multiple CVDP scripts at once),
        #and modify the modular_list to exclude all scripts focused solely on non-atmospheric
        #variables, and set tar_output to True if cvdp_tar: true
        with open(os.path.join(cvdp_dir, "driver.ncl"), 'r', encoding='utf-8') as f_in, \
             open(os.path.join(cvdp_dir, f"driver.{case_names[0]}.ncl"), 'w', \
                               encoding='utf-8') as f_out:
            for line in f_in:
                if '  outdir  ' in line:
                    line = '  outdir = "'+cvdp_dir+'/output/"'
                if '  webpage_title  ' in line:
                    line = '  webpage_title = "ADF/CVDP Comparison"'
                if 'directory path of CVDP NCL scripts' in line:
                    line = '  zp = "'+cvdp_dir+'/ncl_scripts/"'
                if '  modular = ' in line:
                    line = '  modular = "True"'
                if '  modular_list = ' in line:
                    line = '  modular_list = "'
                    line += 'psl.nam_nao,psl.pna_npo,tas.trends_timeseries,snd.trends,'
                    line += 'psl.trends,amo,pdo,sst.indices,pr.trends_timeseries,'
                    line += 'psl.sam_psa,sst.mean_stddev,'
                    line += 'psl.mean_stddev,pr.mean_stddev,sst.trends_timeseries,'
                    line += 'tas.mean_stddev,ipo"'
                if self.get_cvdp_info('cvdp_tar'):
                    if '  tar_output  ' in line:
                        line = '  tar_output = "True"'
                    #End if
                #End if
                f_out.write(line)
            #End for
        #End with

        #Submit the CVDP driver script in background mode, send output to cvdp.out file
        with open(os.path.join(cvdp_dir,'cvdp.out'), 'w', encoding='utf-8') as subout:
            _ = subprocess.Popen([f'cd {cvdp_dir}; ncl -Q '+ \
                                  os.path.join(cvdp_dir,f'driver.{case_names[0]}.ncl')],
                                  shell=True, stdout=subout, close_fds=True)
        #End with

        print('   ')
        print('CVDP is running in background. ADF continuing.')
        print(f'CVDP terminal output is located in {cvdp_dir}/cvdp.out')
        if self.get_cvdp_info('cvdp_tar'):
            print('CVDP graphical and netCDF file output can be found here:' + \
                  f' {cvdp_dir}/output/cvdp.tar')
            print('Open index.html (within cvdp.tar file) in web browser to view CVDP results.')
        else:
            print(f'CVDP graphical and netCDF file output can be found here: {cvdp_dir}/output/')
            print(f'Open {cvdp_dir}/output/index.html file in web browser to view CVDP results.')
        #End if
        print('For CVDP information visit: https://www.cesm.ucar.edu/working_groups/CVC/cvdp/')
        print('   ')

###############<|MERGE_RESOLUTION|>--- conflicted
+++ resolved
@@ -904,18 +904,13 @@
             for case_idx, case_name in enumerate(case_names):
 
                 #Set case name if start and end year are present:
-<<<<<<< HEAD
+
                 if syears and eyears != "NoneType":
                     case_name += f"_{syears[case_idx]}_{eyears[case_idx]}"
                 else:
                     print(f"WARNING: Missing start and end climo years for {case_name}." \
                         "  Will assume years from files.")
-=======
-                if syears[case_idx] and eyears[case_idx] != "NoneType":
-                    case_name += f"_{syears[case_idx]}_{eyears[case_idx]}"
-                else:
-                    print(f"WARNING: Missing start and end climo years for {case_name}.")
->>>>>>> 9434be6d
+
                 #End if
 
                 #Set the final directory name and save it to plot_location:
