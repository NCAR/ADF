--- conflicted
+++ resolved
@@ -205,7 +205,7 @@
                       then it will default to "No category yet".
         season     -> What the season is for the plot.  If not provided it will assume the
                       plot does not need any seasonal seperation.
-        
+
         non_season -> Are the plots NOT divided up by seaons, ANN, DJF, MAM, JJA, or SON?
                       - QBO is displayed as QBOts and QBOamp in the season argument above
 
@@ -335,7 +335,7 @@
             self.end_diag_fail(emsg)
         #End except
 
-        #Make a jinja function that mimics python list object. This will allow for 
+        #Make a jinja function that mimics python list object. This will allow for
         # the use of 'list' in the html rendering.
         def jinja_list(seas_list):
             return list(seas_list)
@@ -533,7 +533,7 @@
 
                 #Initialize Ordered Dictionary for season:
                 mean_html_info[ptype][category][var][season] = web_data.html_file.name
-                
+
 
                 #Initialize Ordered Dictionary for non season kwarg:
                 if ptype not in non_seasons:
@@ -628,7 +628,7 @@
                     case1 = web_data.case
                     plot_types = plot_type_html
                 #End if
-<<<<<<< HEAD
+
                 rend_kwarg_dict = {"title": main_title,
                                        "var_title": web_data.name,
                                        "season_title": web_data.season,
@@ -644,21 +644,6 @@
                                        "non_seasons": non_seasons[web_data.plot_type]}
                 tmpl = jinenv.get_template('template.html')  #Set template
                 rndr = tmpl.render(rend_kwarg_dict) #The template rendered
-=======
-                tmpl = jinenv.get_template('template.html')  #Set template
-                rndr = tmpl.render(title=main_title,
-                                   var_title=web_data.name,
-                                   season_title=web_data.season,
-                                   plottype_title=web_data.plot_type,
-                                   imgs=img_data,
-                                   case1=case1,
-                                   case2=data_name,
-                                   case_yrs=case_yrs,
-                                   baseline_yrs=baseline_yrs,
-                                   mydata=mean_html_info[web_data.plot_type],
-                                   plot_types=plot_types,
-                                   seasons=seasons) #The template rendered
->>>>>>> e2447beb
 
                 #Write HTML file:
                 with open(web_data.html_file, 'w', encoding='utf-8') as ofil:
@@ -671,45 +656,17 @@
                     #Construct individual plot type mean_diag html files, if they don't
                     #already exist:
                     mean_tmpl = jinenv.get_template('template_mean_diag.html')
-                    
+
                     #Remove keys from main dictionary for this html page
                     templ_rend_kwarg_dict = {k: rend_kwarg_dict[k] for k in rend_kwarg_dict.keys() - {'imgs', 'var_title', 'season_title'}}
                     templ_rend_kwarg_dict["list"] = jinja_list
                     mean_rndr = mean_tmpl.render(templ_rend_kwarg_dict)
-    
+
                     #Write mean diagnostic plots HTML file:
                     with open(mean_ptype_file,'w', encoding='utf-8') as ofil:
                         ofil.write(mean_rndr)
                     #End with
                 #End if (mean_ptype exists)
-<<<<<<< HEAD
-=======
-
-                #Check if the mean plot type and var page exists for this case:
-                mean_ptype_plot_page = img_pages_dir / f"plot_page_{web_data.name}_{web_data.plot_type}.html"
-                if not mean_ptype_plot_page.exists():
-
-                    #Construct individual plot type mean_diag html files, if they don't
-                    #already exist:
-                    plot_page_tmpl = jinenv.get_template('template_var.html')
-                    plot_page_rndr = plot_page_tmpl.render(title=main_title,
-                                                 var_title=web_data.name,
-                                                 season_title=web_data.season,
-                                                 plottype_title=web_data.plot_type,
-                                                 case1=case1,
-                                                 case2=data_name,
-                                                 case_yrs=case_yrs,
-                                                 baseline_yrs=baseline_yrs,
-                                                 mydata=mean_html_info[web_data.plot_type],
-                                                 curr_type=web_data.plot_type,
-                                                 plot_types=plot_types,
-                                                 seasons=seasons)
-
-                    #Write mean diagnostic plots HTML file:
-                    with open(mean_ptype_plot_page,'w', encoding='utf-8') as ofil:
-                        ofil.write(plot_page_rndr)
-                    #End with
->>>>>>> e2447beb
             #End if (data frame)
 
             #Also check if index page exists for this case:
