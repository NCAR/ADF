"""Use time series files to produce global mean time series plots for ADF web site.

Includes a minimal Class for bringing CESM2 LENS data 
from I. Simpson's directory (to be generalized).

"""

from pathlib import Path
from types import NoneType
import warnings  # use to warn user about missing files.
import xarray as xr
import numpy as np
import matplotlib.pyplot as plt
import plotting_functions as pf
import matplotlib.ticker as ticker


def my_formatwarning(msg, *args, **kwargs):
    """custom warning"""
    # ignore everything except the message
    return str(msg) + "\n"


warnings.formatwarning = my_formatwarning


def global_mean_timeseries(adfobj):
    """
    load time series file, calculate global mean, annual mean
    for each case
    Make a combined plot, save it, add it to website.
    Include the CESM2 LENS result if it can be found.
    """

    #Notify user that script has started:
    msg = "\n  Generating global mean time series plots..."
    print(f"{msg}\n  {'-' * (len(msg)-3)}")

    # Gather ADF configurations
    plot_loc = get_plot_loc(adfobj)
    plot_type = adfobj.read_config_var("diag_basic_info").get("plot_type", "png")
    res = adfobj.variable_defaults # will be dict of variable-specific plot preferences
    # or an empty dictionary if use_defaults was not specified in YAML.

    # Loop over variables
    for field in adfobj.diag_var_list:
<<<<<<< HEAD
        #Remove unneccasry vairbale from plotting
        if field == "PMID":
            continue
=======
        #Notify user of variable being plotted:
        print(f"\t - time series plot for {field}")
>>>>>>> 0f94593a

        # Check res for any variable specific options that need to be used BEFORE going to the plot:
        if field in res:
            vres = res[field]
            #If found then notify user, assuming debug log is enabled:
            adfobj.debug_log(f"global_mean_timeseries: Found variable defaults for {field}")
        else:
            vres = {}
        #End if

        # reference time series (DataArray)
        ref_ts_da = adfobj.data.load_reference_timeseries_da(field)

        base_name = adfobj.data.ref_case_label

        # Check to see if this field is available
        if ref_ts_da is None:
            if not adfobj.compare_obs:
                print(
                    f"\t    WARNING: Variable {field} for case '{base_name}' provides Nonetype. Skipping this variable"
                )
            continue
        else:
            # check data dimensions:
            has_lat_ref, has_lev_ref = pf.zm_validate_dims(ref_ts_da)

            # check if this is a "2-d" varaible:
            if has_lev_ref:
                print(
                    f"\t    WARNING: Variable {field} has a lev dimension for '{base_name}', which does not work with this script."
                )
                continue
            # End if
            
            # check if there is a lat dimension:
            if not has_lat_ref:
                print(
                    f"\t    WARNING: Variable {field} is missing a lat dimension for '{base_name}', cannot continue to plot."
                )
                continue
            # End if

            # reference time series global average
            ref_ts_da_ga = pf.spatial_average(ref_ts_da, weights=None, spatial_dims=None)

            # annually averaged
            ref_ts_da = pf.annual_mean(ref_ts_da_ga, whole_years=True, time_name="time")
        # End if

        # Loop over model cases:
        case_ts = {}  # dictionary of annual mean, global mean time series

        # use case nicknames instead of full case names if supplied:
        labels = {
            case_name: nickname if nickname else case_name
            for nickname, case_name in zip(
                adfobj.data.test_nicknames, adfobj.data.case_names
            )
        }
        ref_label = (
            adfobj.data.ref_nickname
            if adfobj.data.ref_nickname
            else base_name
        )

        skip_var = False
        for case_name in adfobj.data.case_names:

            c_ts_da = adfobj.data.load_timeseries_da(case_name, field)

            if c_ts_da is None:
                print(
                    f"\t    WARNING: Variable {field} for case '{case_name}' provides Nonetype. Skipping this variable"
                )
                skip_var = True
                continue
            # End if

            # If no reference, we still need to check if this is a "2-d" varaible:
            # check data dimensions:
            has_lat_case, has_lev_case = pf.zm_validate_dims(c_ts_da)

            # If 3-d variable, notify user, flag and move to next test case
            if has_lev_case:
                print(
                    f"\t    WARNING: Variable {field} has a lev dimension for '{case_name}', which does not work with this script."
                )

                skip_var = True
                continue
            # End if

            # check if there is a lat dimension:
            if not has_lat_case:
                print(
                    f"\t    WARNING: Variable {field} is missing a lat dimension for '{case_name}', cannot continue to plot."
                )
                skip_var = True
                continue
            # End if

            # Gather spatial avg for test case
            c_ts_da_ga = pf.spatial_average(c_ts_da)
            case_ts[labels[case_name]] = pf.annual_mean(c_ts_da_ga)

        # If this case is 3-d or missing variable, then break the loop and go to next variable
        if skip_var:
            continue

        lens2_data = Lens2Data(
                field
            )  # Provides access to LENS2 dataset when available (class defined below)

        ## SPECIAL SECTION -- CESM2 LENS DATA:
        # Plot the timeseries
        fig, ax = make_plot(
            case_ts, lens2_data, label=adfobj.data.ref_nickname, ref_ts_da=ref_ts_da
        )

        unit = vres.get("new_unit","[-]")
        ax.set_ylabel(getattr(ref_ts_da,"unit", unit)) # add units
        plot_name = plot_loc / f"{field}_GlobalMean_ANN_TimeSeries_Mean.{plot_type}"

        conditional_save(adfobj, plot_name, fig)

        adfobj.add_website_data(
            plot_name,
            f"{field}_GlobalMean",
            None,
            season="ANN",
            multi_case=True,
            plot_type="TimeSeries",
        )

    #Notify user that script has ended:
    print("  ... global mean time series plots have been generated successfully.")


# Helper/plotting functions
###########################

def conditional_save(adfobj, plot_name, fig, verbose=None):
    """Determines whether to save figure"""
    # double check this
    if adfobj.get_basic_info("redo_plot") and plot_name.is_file():
        # Case 1: Delete old plot, save new plot
        plot_name.unlink()
        fig.savefig(plot_name)
    elif (adfobj.get_basic_info("redo_plot") and not plot_name.is_file()) or (
        not adfobj.get_basic_info("redo_plot") and not plot_name.is_file()
    ):
        # Save new plot
        fig.savefig(plot_name)
    elif not adfobj.get_basic_info("redo_plot") and plot_name.is_file():
        # Case 2: Keep old plot, do not save new plot
        if verbose:
            print("\t - plot file detected, redo is false, so keep existing file.")
    else:
        warnings.warn(
            f"Conditional save found unknown condition. File will not be written: {plot_name}"
        )
    plt.close(fig)
######


def get_plot_loc(adfobj, verbose=None):
    """Return the path for plot files.
    Contains side-effect: will make the directory and parents if needed.
    """
    plot_location = adfobj.plot_location
    if not plot_location:
        plot_location = adfobj.get_basic_info("cam_diag_plot_loc")
    if isinstance(plot_location, list):
        for pl in plot_location:
            plpth = Path(pl)
            # Check if plot output directory exists, and if not, then create it:
            if not plpth.is_dir():
                if verbose:
                    print(f"\t    {pl} not found, making new directory")
                plpth.mkdir(parents=True)
        if len(plot_location) == 1:
            plot_loc = Path(plot_location[0])
        else:
            if verbose:
                print(
                    f"\t Ambiguous plotting location since all cases go on same plot. Will put them in first location: {plot_location[0]}"
                )
            plot_loc = Path(plot_location[0])
    else:
        plot_loc = Path(plot_location)
    print(f"\t Determined plot location: {plot_loc}")
    return plot_loc
######


class Lens2Data:
    """Access Isla's LENS2 data to get annual means."""

    def __init__(self, field):
        self.field = field
        self.has_lens, self.lens2 = self._include_lens()

    def _include_lens(self):
        lens2_path = Path(
            f"/glade/campaign/cgd/cas/islas/CESM_DATA/LENS2/global_means/annualmeans/"
        )

        lens2_fil = sorted(lens2_path.glob(f"{self.field}_*LENS2*first50*nc"))
        if lens2_fil:
            lens2_fil = lens2_fil[0]
            lens2 = xr.open_mfdataset(lens2_fil)
            has_lens = True
        else:
            warnings.warn(f"\t    INFO: Did not find LENS2 file for {self.field}.")
            has_lens = False
            lens2 = None
        return has_lens, lens2
######


def make_plot(case_ts, lens2, label=None, ref_ts_da=None):
    """plot yearly values of ref_ts_da"""
    fig, ax = plt.subplots()

    # Plot reference/baseline if available
    if type(ref_ts_da) != NoneType:
        ax.plot(ref_ts_da.year, ref_ts_da, label=label)
    else:
        return fig, ax
    for idx, (c, cdata) in enumerate(case_ts.items()):
        ax.plot(cdata.year, cdata, label=c)
        # Force the plot axis to always plot the test case years
        if idx == 0:
            syr = min(cdata.year)
            eyr = max(cdata.year)

    field = lens2.field  # this will be defined even if no LENS2 data
    if lens2.has_lens:
        lensmin = lens2.lens2[field].min("M")  # note: "M" is the member dimension
        lensmax = lens2.lens2[field].max("M")
        ax.fill_between(lensmin.year, lensmin, lensmax, color="lightgray", alpha=0.5)
        ax.plot(
            lens2.lens2[field].year,
            lens2.lens2[field].mean("M"),
            color="darkgray",
            linewidth=2,
            label="LENS2",
        )
    # Get the current y-axis limits
    ymin, ymax = ax.get_ylim()
    # Check if the y-axis crosses zero
    if ymin < 0 < ymax:
        ax.axhline(y=0, color="lightgray", linestyle="-", linewidth=1)
    ax.set_title(field, loc="left")

    # Set the x-axis limits to the first test case climo years
    ax.set_xlim(syr, eyr)
    # Force x-axis to use only integer labels
    ax.xaxis.set_major_locator(ticker.MaxNLocator(integer=True))

    ax.set_xlabel("YEAR")
    # Place the legend
    ax.legend(
        bbox_to_anchor=(0.5, -0.15), loc="upper center", ncol=min(len(case_ts), 3)
    )
    plt.tight_layout(pad=2, w_pad=1.0, h_pad=1.0)

    return fig, ax
######


##############
#END OF SCRIPT<|MERGE_RESOLUTION|>--- conflicted
+++ resolved
@@ -44,14 +44,8 @@
 
     # Loop over variables
     for field in adfobj.diag_var_list:
-<<<<<<< HEAD
-        #Remove unneccasry vairbale from plotting
-        if field == "PMID":
-            continue
-=======
         #Notify user of variable being plotted:
         print(f"\t - time series plot for {field}")
->>>>>>> 0f94593a
 
         # Check res for any variable specific options that need to be used BEFORE going to the plot:
         if field in res:
